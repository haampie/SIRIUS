#include <sirius.h>
#include <json.hpp>

using namespace sirius;
using json = nlohmann::json;

const std::string aiida_output_file = "output_aiida.json";

enum class task_t : int
{
    ground_state_new     = 0,
    ground_state_restart = 1,
    k_point_path         = 2
};

const double au2angs = 0.5291772108;

void json_output_common(json& dict__)
{
    dict__["git_hash"] = git_hash;
    dict__["build_date"] = build_date;
    dict__["comm_world_size"] = mpi_comm_world().size();
    dict__["threads_per_rank"] = omp_get_max_threads();
}

std::unique_ptr<Simulation_context> create_sim_ctx(std::string     fname__,
                                                   cmd_args const& args__)
{
    auto ctx_ptr = std::unique_ptr<Simulation_context>(new Simulation_context(fname__, mpi_comm_world()));
    Simulation_context& ctx = *ctx_ptr;

    auto& inp = ctx.parameters_input();
    if (inp.gamma_point_ && !(inp.ngridk_[0] * inp.ngridk_[1] * inp.ngridk_[2] == 1)) {
        TERMINATE("this is not a Gamma-point calculation")
    }

    auto mpi_grid_dims = args__.value<std::vector<int>>("mpi_grid", ctx.mpi_grid_dims());
    ctx.set_mpi_grid_dims(mpi_grid_dims);

    auto std_evp_solver_name = args__.value<std::string>("std_evp_solver_name", ctx.control().std_evp_solver_name_);
    ctx.set_std_evp_solver_name(std_evp_solver_name);

    auto gen_evp_solver_name = args__.value<std::string>("gen_evp_solver_name", ctx.control().gen_evp_solver_name_);
    ctx.set_gen_evp_solver_name(gen_evp_solver_name);

    auto pu = args__.value<std::string>("processing_unit", ctx.control().processing_unit_);
    if (pu == "") {
        #ifdef __GPU
        pu = "gpu";
        #else
        pu = "cpu";
        #endif
    }
    ctx.set_processing_unit(pu);

    return std::move(ctx_ptr);
}


double ground_state(Simulation_context& ctx,
                    task_t              task,
                    cmd_args const&     args,
                    int                 write_output)
{
    if (ctx.comm().rank() == 0 && ctx.control().print_memory_usage_) {
        MEMORY_USAGE_INFO();
    }

    //Potential potential(ctx);
    //potential.allocate();

    //Density density(ctx);
    //density.allocate();

    //Hamiltonian H(ctx, potential);

    //if (ctx.comm().rank() == 0 && ctx.control().print_memory_usage_) {
    //    MEMORY_USAGE_INFO();
    //}

    auto& inp = ctx.parameters_input();

    //K_point_set ks(ctx, inp.ngridk_, inp.shiftk_, ctx.use_symmetry());
    //ks.initialize();

    //if (ctx.comm().rank() == 0 && ctx.control().print_memory_usage_) {
    //    MEMORY_USAGE_INFO();
    //}

    std::string ref_file = args.value<std::string>("test_against", "");
    /* don't write output if we compare against the reference calculation */
    bool write_state = (ref_file.size() == 0);

    //DFT_ground_state dft(ctx, H, density, ks);

    DFT_ground_state dft(ctx);

    if (ctx.comm().rank() == 0 && ctx.control().print_memory_usage_) {
        MEMORY_USAGE_INFO();
    }

    auto& potential = dft.potential();
    auto& density = dft.density();

    if (task == task_t::ground_state_restart) {
        if (!Utils::file_exists(storage_file_name)) {
            TERMINATE("storage file is not found");
        }
        density.load();
        potential.load();
    } else {
        dft.initial_state();
        //density.initial_density();
        //potential.generate(density);
        //if (!ctx.full_potential()) {
        //    dft.band().initialize_subspace(dft.k_point_set(), dft.hamiltonian());
        //}
    }

    /* launch the calculation */
    int result = dft.find(inp.potential_tol_, inp.energy_tol_, inp.num_dft_iter_, write_state);

    dft.print_magnetic_moment();

    if (ref_file.size() != 0) {
        auto dict = dft.serialize();
        json dict_ref;
        std::ifstream(ref_file) >> dict_ref;

        double e1 = dict["energy"]["total"];
        double e2 = dict_ref["ground_state"]["energy"]["total"];

        if (std::abs(e1 - e2) > 1e-6) {
            printf("total energy is different: %18.7f computed vs. %18.7f reference\n", e1, e2);
            sirius::terminate(1);
        }
    }

    if (!ctx.full_potential()) {
        if (ctx.control().print_stress_) {
            Stress s(ctx, dft.k_point_set(), density, potential);
            s.calc_stress_total();
            s.print_info();
        }
        if (ctx.control().print_forces_) {
<<<<<<< HEAD
            Force f(ctx, density, potential, H, ks);
=======
            Force f(ctx, density, potential, dft.hamiltonian(), dft.k_point_set());
>>>>>>> 3a9924e3
            f.calc_forces_total();
            f.print_info();
        }
    }

    if (write_state && write_output) {
        json dict;
        json_output_common(dict);

        dict["task"] = static_cast<int>(task);
        dict["ground_state"] = dft.serialize();
        dict["timers"] = sddk::timer::serialize_timers();
        dict["counters"] = json::object();
        dict["counters"]["local_operator_num_applied"] = Local_operator::num_applied();
        dict["counters"]["band_evp_work_count"] = Band::evp_work_count();

        if (ctx.comm().rank() == 0) {
            std::ofstream ofs(std::string("output_") + ctx.start_time_tag() + std::string(".json"),
                              std::ofstream::out | std::ofstream::trunc);
            ofs << dict.dump(4);
        }

        if (args.exist("aiida_output")) {
            json dict;
            json_output_common(dict);
            dict["task"] = static_cast<int>(task);
            if (result >= 0) {
                dict["task_status"] = "converged";
                dict["num_scf_iterations"] =  result;
            } else {
                dict["task_status"] = "unconverged";
            }
            dict["volume"] = ctx.unit_cell().omega() * std::pow(au2angs, 3);
            dict["volume_units"] = "angstrom^3";
            dict["energy"] = dft.total_energy() * ha2ev;
            dict["energy_units"] = "eV";
            if (ctx.comm().rank() == 0) {
                std::ofstream ofs(aiida_output_file, std::ofstream::out | std::ofstream::trunc);
                ofs << dict.dump(4);
            }
        }
    }

    /* wait for all */
    ctx.comm().barrier();

    if (ctx.control().print_timers_ && ctx.comm().rank() == 0)  {
        sddk::timer::print();
    }

    return dft.total_energy();
}

/// Run a task based on a command line input.
void run_tasks(cmd_args const& args)
{
    /* get the task id */
    task_t task = static_cast<task_t>(args.value<int>("task", 0));
    /* get the input file name */
    std::string fname = args.value<std::string>("input", "sirius.json");
    if (!Utils::file_exists(fname)) {
        if (mpi_comm_world().rank() == 0) {
            printf("input file does not exist\n");
        }
        return;
    }

    if (task == task_t::ground_state_new || task == task_t::ground_state_restart) {
        auto ctx = create_sim_ctx(fname, args);
        ctx->initialize();
        ground_state(*ctx, task, args, 1);
    }

    if (task == task_t::k_point_path) {
        auto ctx = create_sim_ctx(fname, args);
        ctx->set_iterative_solver_tolerance(1e-12);
        ctx->set_gamma_point(false);
        ctx->initialize();

        Potential potential(*ctx);
        potential.allocate();

        Hamiltonian H(*ctx, potential);

        Density density(*ctx);
        density.allocate();

        K_point_set ks(*ctx);

        json inp;
        std::ifstream(fname) >> inp;

        /* list of pairs (label, k-point vector) */
        std::vector<std::pair<std::string, std::vector<double>>> vertex;

        auto labels = inp["kpoints_path"].get<std::vector<std::string>>();
        for (auto e: labels) {
            auto v = inp["kpoints_rel"][e].get<std::vector<double>>();
            vertex.push_back({e, v});
        }

        std::vector<double> x_axis;
        std::vector<std::pair<double, std::string>> x_ticks;

        /* first point */
        x_axis.push_back(0);
        x_ticks.push_back({0, vertex[0].first});
        ks.add_kpoint(&vertex[0].second[0], 1.0);

        double t{0};
        for (size_t i = 0; i < vertex.size() - 1; i++) {
            vector3d<double> v0 = vector3d<double>(vertex[i].second);
            vector3d<double> v1 = vector3d<double>(vertex[i + 1].second);
            vector3d<double> dv = v1 - v0;
            vector3d<double> dv_cart = ctx->unit_cell().reciprocal_lattice_vectors() * dv;
            int np = std::max(10, static_cast<int>(30 * dv_cart.length()));
            for (int j = 1; j <= np; j++) {
                vector3d<double> v = v0 + dv * static_cast<double>(j) / np;
                ks.add_kpoint(&v[0], 1.0);
                t += dv_cart.length() / np;
                x_axis.push_back(t);
            }
            x_ticks.push_back({t, vertex[i + 1].first});
        }

        ks.initialize();

        //density.initial_density();
        density.load();
        potential.generate(density);
        Band band(*ctx);
        if (!ctx->full_potential()) {
            band.initialize_subspace(ks, H);
            if (ctx->hubbard_correction()) {
                TERMINATE("fix me");
                H.U().hubbard_compute_occupation_numbers(ks); // TODO: this is wrong; U matrix should come form the saved file
                H.U().calculate_hubbard_potential_and_energy();
            }
        }
        band.solve(ks, H, true);

        ks.sync_band_energies();
        if (mpi_comm_world().rank() == 0) {
            json dict;
            dict["header"] = {};
            dict["header"]["x_axis"] = x_axis;
            dict["header"]["x_ticks"] = std::vector<json>();
            dict["header"]["num_bands"] = ctx->num_bands();
            dict["header"]["num_mag_dims"] = ctx->num_mag_dims();
            for (auto& e: x_ticks) {
                json j;
                j["x"] = e.first;
                j["label"] = e.second;
                dict["header"]["x_ticks"].push_back(j);
            }
            dict["bands"] = std::vector<json>();

            for (int ik = 0; ik < ks.num_kpoints(); ik++) {
                json bnd_k;
                bnd_k["kpoint"] = std::vector<double>(3, 0);
                for (int x = 0; x < 3; x++) {
                    bnd_k["kpoint"][x] = ks[ik]->vk()[x];
                }
                std::vector<double> bnd_e;

                for (int ispn = 0; ispn < ctx->num_spin_dims(); ispn++) {
                    for (int j = 0; j < ctx->num_bands(); j++) {
                        bnd_e.push_back(ks[ik]->band_energy(j, ispn));
                    }
                }
                //ks.get_band_energies(ik, bnd_e.data());
                bnd_k["values"] = bnd_e;
                dict["bands"].push_back(bnd_k);
            }
            std::ofstream ofs("bands.json", std::ofstream::out | std::ofstream::trunc);
            ofs << dict.dump(4);
        }
    }
}

int main(int argn, char** argv)
{
    cmd_args args;
    args.register_key("--input=", "{string} input file name");
    args.register_key("--task=", "{int} task id");
    args.register_key("--mpi_grid=", "{vector int} MPI grid dimensions");
    args.register_key("--aiida_output", "write output for AiiDA");
    args.register_key("--test_against=", "{string} json file with reference values");
    args.register_key("--std_evp_solver_name=", "{string} standard eigen-value solver");
    args.register_key("--gen_evp_solver_name=", "{string} generalized eigen-value solver");
    args.register_key("--processing_unit=", "{string} type of the processing unit");

    args.parse_args(argn, argv);

    if (args.exist("help")) {
        printf("Usage: %s [options] \n", argv[0]);
        args.print_help();
        return 0;
    }

    sirius::initialize(1);

    run_tasks(args);

    sirius::finalize(1);
    return 0;
}<|MERGE_RESOLUTION|>--- conflicted
+++ resolved
@@ -143,11 +143,7 @@
             s.print_info();
         }
         if (ctx.control().print_forces_) {
-<<<<<<< HEAD
-            Force f(ctx, density, potential, H, ks);
-=======
             Force f(ctx, density, potential, dft.hamiltonian(), dft.k_point_set());
->>>>>>> 3a9924e3
             f.calc_forces_total();
             f.print_info();
         }
