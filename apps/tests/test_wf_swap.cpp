--- conflicted
+++ resolved
@@ -4,21 +4,6 @@
 
 using namespace sirius;
 
-<<<<<<< HEAD
-void test1(vector3d<int> const& dims__, double cutoff__, int num_bands__, std::vector<int> mpi_grid_dims__)
-{
-    Communicator comm(MPI_COMM_WORLD);
-    MPI_grid mpi_grid(mpi_grid_dims__, comm);
-
-    matrix3d<double> M;
-    M(0, 0) = M(1, 1) = M(2, 2) = 1.0;
-    
-    FFT3D fft(dims__, Platform::max_num_threads(), mpi_grid.communicator(1 << 1), CPU);
-    MEMORY_USAGE_INFO();
-
-    Gvec gvec(vector3d<double>(0, 0, 0), M, cutoff__, fft.fft_grid(), fft.comm(), mpi_grid.communicator(1 << 0).size(), false, false);
-    MEMORY_USAGE_INFO();
-=======
 //void test1(vector3d<int> const& dims__, double cutoff__, int num_bands__, std::vector<int> mpi_grid_dims__)
 //{
 //    Communicator comm(MPI_COMM_WORLD);
@@ -26,10 +11,17 @@
 //
 //    matrix3d<double> M;
 //    M(0, 0) = M(1, 1) = M(2, 2) = 1.0;
+//    
+//    FFT3D fft(dims__, Platform::max_num_threads(), mpi_grid.communicator(1 << 1), CPU);
+//    MEMORY_USAGE_INFO();
 //
-//    FFT3D fft(dims__, Platform::max_num_threads(), mpi_grid.communicator(1 << 1), CPU);
-//    
 //    Gvec gvec(vector3d<double>(0, 0, 0), M, cutoff__, fft.fft_grid(), fft.comm(), mpi_grid.communicator(1 << 0).size(), false, false);
+//    MEMORY_USAGE_INFO();
+//    if (comm.rank() == 0)
+//    {
+//        printf("num_gvec_loc: %i\n", gvec.num_gvec(comm.rank()));
+//        printf("local size of wf: %f GB\n", sizeof(double_complex) * num_bands__ * gvec.num_gvec(comm.rank()) / double(1 << 30));
+//    }
 //
 //    Wave_functions psi_in(num_bands__, gvec, mpi_grid, true);
 //    Wave_functions psi_out(num_bands__, gvec, mpi_grid, true);
@@ -45,6 +37,15 @@
 //    {
 //        printf("local size of wf: %f GB\n", num_bands__ * gvec.num_gvec(comm.rank()) / double(1 << 30));
 //    }
+    //Timer t1("swap", comm);
+    //psi_in.swap_forward(0, num_bands__);
+    //MEMORY_USAGE_INFO();
+    //for (int i = 0; i < psi_in.spl_num_swapped().local_size(); i++)
+    //{
+    //    std::memcpy(psi_out[i], psi_in[i], gvec.num_gvec_fft() * sizeof(double_complex));
+    //}
+    //psi_out.swap_backward(0, num_bands__);
+    //t1.stop();
 //    Timer t1("swap", comm);
 //    psi_in.swap_forward(0, num_bands__);
 //    for (int i = 0; i < psi_in.spl_num_swapped().local_size(); i++)
@@ -72,7 +73,6 @@
 {
     BLACS_grid blacs_grid(mpi_comm_world, mpi_grid_dims__[0], mpi_grid_dims__[1]);
     BLACS_grid blacs_grid_slice(mpi_comm_world, 1, mpi_grid_dims__[0] * mpi_grid_dims__[1]);
->>>>>>> 093047d3
 
     int N = 10019;
     int n = 123;
@@ -84,25 +84,7 @@
             wf1.coeffs()(j, i) = type_wrapper<double_complex>::random();
         }
     }
-<<<<<<< HEAD
-    MEMORY_USAGE_INFO();
-    if (comm.rank() == 0)
-    {
-        printf("num_gvec_loc: %i\n", gvec.num_gvec(comm.rank()));
-        printf("local size of wf: %f GB\n", sizeof(double_complex) * num_bands__ * gvec.num_gvec(comm.rank()) / double(1 << 30));
-    }
-    Timer t1("swap", comm);
-    psi_in.swap_forward(0, num_bands__);
-    MEMORY_USAGE_INFO();
-    for (int i = 0; i < psi_in.spl_num_swapped().local_size(); i++)
-    {
-        std::memcpy(psi_out[i], psi_in[i], gvec.num_gvec_fft() * sizeof(double_complex));
-    }
-    psi_out.swap_backward(0, num_bands__);
-    t1.stop();
-=======
     auto h = wf1.coeffs().panel().hash();
->>>>>>> 093047d3
 
     wf1.swap_forward(0, n);
     wf1.coeffs().zero();
