#include "density.h"

namespace sirius {

Density::Density(Simulation_context& ctx__)
    : ctx_(ctx__),
      unit_cell_(ctx_.unit_cell()),
      rho_pseudo_core_(nullptr),
      gaunt_coefs_(nullptr),
      high_freq_mixer_(nullptr),
      low_freq_mixer_(nullptr),
      mixer_(nullptr)
{
    rho_ = new Periodic_function<double>(ctx_, ctx_.lmmax_rho(), 1);

    /* core density of the pseudopotential method */
    if (!ctx_.full_potential())
    {
        rho_pseudo_core_ = new Periodic_function<double>(ctx_, 0, false);
        rho_pseudo_core_->zero();

        generate_pseudo_core_charge_density();
    }

    for (int i = 0; i < ctx_.num_mag_dims(); i++)
        magnetization_[i] = new Periodic_function<double>(ctx_, ctx_.lmmax_rho(), 1);
    
    switch (ctx_.esm_type())
    {
        case full_potential_lapwlo:
        {
            gaunt_coefs_ = new Gaunt_coefficients<double_complex>(ctx_.lmax_apw(), ctx_.lmax_rho(), 
                                                                  ctx_.lmax_apw(), SHT::gaunt_hybrid);
            break;
        }
        case full_potential_pwlo:
        {
            gaunt_coefs_ = new Gaunt_coefficients<double_complex>(ctx_.lmax_pw(), ctx_.lmax_rho(), 
                                                                  ctx_.lmax_pw(), SHT::gaunt_hybrid);
            break;
        }

        case paw_pseudopotential:
        case ultrasoft_pseudopotential:
        case norm_conserving_pseudopotential:
        {
            break;
        }
    }

    l_by_lm_ = Utils::l_by_lm(ctx_.lmax_rho());

    if (!ctx_.full_potential())
    {
        lf_gvec_ = std::vector<int>(ctx_.gvec_coarse().num_gvec());
        std::vector<double> weights(ctx_.gvec_coarse().num_gvec() * (1 + ctx_.num_mag_dims()), 1.0);

        weights[0] = 0;
        lf_gvec_[0] = 0;

        for (int ig = 1; ig < ctx_.gvec_coarse().num_gvec(); ig++)
        {
            auto G = ctx_.gvec_coarse()[ig];
            /* save index of low-frequency G-vector */
            lf_gvec_[ig] = ctx_.gvec().index_by_gvec(G);
            weights[ig] = fourpi * unit_cell_.omega() / std::pow(ctx_.gvec_coarse().gvec_len(ig), 2);
        }

        /* find high-frequency G-vectors */
        for (int ig = 0; ig < ctx_.gvec().num_gvec(); ig++)
        {
            if (ctx_.gvec().gvec_len(ig) > 2 * ctx_.gk_cutoff()) hf_gvec_.push_back(ig);
        }

        if (static_cast<int>(hf_gvec_.size()) != ctx_.gvec().num_gvec() - ctx_.gvec_coarse().num_gvec())
        {
            std::stringstream s;
            s << "Wrong count of high-frequency G-vectors" << std::endl
              << "number of found high-frequency G-vectors: " << hf_gvec_.size() << std::endl
              << "expected number of high-frequency G-vectors: " << ctx_.gvec().num_gvec() - ctx_.gvec_coarse().num_gvec() << std::endl
              << "G-vector cutoff: " <<  ctx_.gk_cutoff();
            TERMINATE(s);
        }

        high_freq_mixer_ = new Linear_mixer<double_complex>(hf_gvec_.size() * (1 + ctx_.num_mag_dims()),
                                                            ctx_.mixer_input_section().beta_, ctx_.comm());

        if (ctx_.mixer_input_section().type_ == "linear")
        {
            low_freq_mixer_ = new Linear_mixer<double_complex>(lf_gvec_.size() * (1 + ctx_.num_mag_dims()),
                                                               ctx_.mixer_input_section().beta_, ctx_.comm());
        }
        else if (ctx_.mixer_input_section().type_ == "broyden1")
        {

            low_freq_mixer_ = new Broyden1<double_complex>(lf_gvec_.size() * (1 + ctx_.num_mag_dims()),
                                                           ctx_.mixer_input_section().max_history_,
                                                           ctx_.mixer_input_section().beta_,
                                                           weights,
                                                           ctx_.comm());
        }
        else if (ctx_.mixer_input_section().type_ == "broyden2")
        {
            low_freq_mixer_ = new Broyden2<double_complex>(lf_gvec_.size() * (1 + ctx_.num_mag_dims()),
                                                           ctx_.mixer_input_section().max_history_,
                                                           ctx_.mixer_input_section().beta_,
                                                           ctx_.mixer_input_section().beta0_,
                                                           ctx_.mixer_input_section().linear_mix_rms_tol_,
                                                           weights,
                                                           ctx_.comm());
        } 
        else
        {
            TERMINATE("wrong mixer type");
        }
    }

    if (ctx_.full_potential())
    {
        if (ctx_.mixer_input_section().type_ == "linear")
        {
            mixer_ = new Linear_mixer<double>(size(),
                                              ctx_.mixer_input_section().beta_,
                                              ctx_.comm());
        }
        else if (ctx_.mixer_input_section().type_ == "broyden1")
        {
            std::vector<double> weights;
            mixer_ = new Broyden1<double>(size(),
                                          ctx_.mixer_input_section().max_history_,
                                          ctx_.mixer_input_section().beta_,
                                          weights,
                                          ctx_.comm());
        }
        else if (ctx_.mixer_input_section().type_ == "broyden2")
        {
            std::vector<double> weights;
            mixer_ = new Broyden2<double>(size(),
                                          ctx_.mixer_input_section().max_history_,
                                          ctx_.mixer_input_section().beta_,
                                          ctx_.mixer_input_section().beta0_,
                                          ctx_.mixer_input_section().linear_mix_rms_tol_,
                                          weights,
                                          ctx_.comm());

        }
        else
        {
            TERMINATE("wrong mixer type");
        }
    }

    /* If we have ud and du spin blocks, don't compute one of them (du in this implementation)
     * because density matrix is symmetric. */
<<<<<<< HEAD
    ndm_ = (ctx_.num_mag_dims() == 3) ? 3 : ctx_.num_spins();

    // density matrix is here
    density_matrix_ = mdarray<double_complex, 4>(unit_cell_.max_mt_basis_size(),
            unit_cell_.max_mt_basis_size(), ndm_, unit_cell_.num_atoms());

=======
    int ndm = std::max(ctx_.num_mag_dims(), ctx_.num_spins());

    if (ctx_.full_potential()) {
        density_matrix_ = mdarray<double_complex, 4>(unit_cell_.max_mt_basis_size(), unit_cell_.max_mt_basis_size(), 
                                                     ndm, unit_cell_.spl_num_atoms().local_size());
    } else {
        density_matrix_ = mdarray<double_complex, 4>(unit_cell_.max_mt_basis_size(), unit_cell_.max_mt_basis_size(), 
                                                     ndm, unit_cell_.num_atoms());
    }
>>>>>>> 493407f9

    //--- Allocate local PAW density arrays ---

    for(int ia = 0; ia < unit_cell_.num_atoms(); ia++)
    {
        auto& atom = unit_cell_.atom(ia);
<<<<<<< HEAD

        auto& atype = atom.type();

        int n_mt_points = atype.num_mt_points();

        int rad_func_lmax = atype.indexr().lmax_lo();

        // TODO am I right?
        int n_rho_lm_comp = (2 * rad_func_lmax + 1) * (2 * rad_func_lmax + 1);

        // allocate
        mdarray<double, 2> ae_atom_density(n_rho_lm_comp, n_mt_points);
        mdarray<double, 2> ps_atom_density(n_rho_lm_comp, n_mt_points);
=======

        auto& atype = atom.type();

        int n_mt_points = atype.num_mt_points();

        // allocate
        mdarray<double, 2> ae_atom_density(ctx_.lmmax_rho(), n_mt_points);
        mdarray<double, 2> ps_atom_density(ctx_.lmmax_rho(), n_mt_points);
>>>>>>> 493407f9

        // add
        paw_ae_local_density_.push_back(std::move(ae_atom_density));
        paw_ps_local_density_.push_back(std::move(ps_atom_density));

        // magnetization
<<<<<<< HEAD
        mdarray<double, 3> ae_atom_magn(n_rho_lm_comp, n_mt_points, 3);
        mdarray<double, 3> ps_atom_magn(n_rho_lm_comp, n_mt_points, 3);
=======
        mdarray<double, 3> ae_atom_magn(ctx_.lmmax_rho(), n_mt_points, 3);
        mdarray<double, 3> ps_atom_magn(ctx_.lmmax_rho(), n_mt_points, 3);
>>>>>>> 493407f9

        ae_atom_magn.zero();
        ps_atom_magn.zero();

        paw_ae_local_magnetization_.push_back(std::move(ae_atom_magn));
        paw_ps_local_magnetization_.push_back(std::move(ps_atom_magn));

    }

}

Density::~Density()
{
    delete rho_;
    for (int j = 0; j < ctx_.num_mag_dims(); j++) delete magnetization_[j];

    if (rho_pseudo_core_ != nullptr) delete rho_pseudo_core_;
    if (gaunt_coefs_ != nullptr) delete gaunt_coefs_;
    if (low_freq_mixer_ != nullptr) delete low_freq_mixer_;
    if (high_freq_mixer_ != nullptr) delete high_freq_mixer_;
    if (mixer_ != nullptr) delete mixer_;
}

};<|MERGE_RESOLUTION|>--- conflicted
+++ resolved
@@ -152,14 +152,6 @@
 
     /* If we have ud and du spin blocks, don't compute one of them (du in this implementation)
      * because density matrix is symmetric. */
-<<<<<<< HEAD
-    ndm_ = (ctx_.num_mag_dims() == 3) ? 3 : ctx_.num_spins();
-
-    // density matrix is here
-    density_matrix_ = mdarray<double_complex, 4>(unit_cell_.max_mt_basis_size(),
-            unit_cell_.max_mt_basis_size(), ndm_, unit_cell_.num_atoms());
-
-=======
     int ndm = std::max(ctx_.num_mag_dims(), ctx_.num_spins());
 
     if (ctx_.full_potential()) {
@@ -169,28 +161,12 @@
         density_matrix_ = mdarray<double_complex, 4>(unit_cell_.max_mt_basis_size(), unit_cell_.max_mt_basis_size(), 
                                                      ndm, unit_cell_.num_atoms());
     }
->>>>>>> 493407f9
 
     //--- Allocate local PAW density arrays ---
 
     for(int ia = 0; ia < unit_cell_.num_atoms(); ia++)
     {
         auto& atom = unit_cell_.atom(ia);
-<<<<<<< HEAD
-
-        auto& atype = atom.type();
-
-        int n_mt_points = atype.num_mt_points();
-
-        int rad_func_lmax = atype.indexr().lmax_lo();
-
-        // TODO am I right?
-        int n_rho_lm_comp = (2 * rad_func_lmax + 1) * (2 * rad_func_lmax + 1);
-
-        // allocate
-        mdarray<double, 2> ae_atom_density(n_rho_lm_comp, n_mt_points);
-        mdarray<double, 2> ps_atom_density(n_rho_lm_comp, n_mt_points);
-=======
 
         auto& atype = atom.type();
 
@@ -199,20 +175,14 @@
         // allocate
         mdarray<double, 2> ae_atom_density(ctx_.lmmax_rho(), n_mt_points);
         mdarray<double, 2> ps_atom_density(ctx_.lmmax_rho(), n_mt_points);
->>>>>>> 493407f9
 
         // add
         paw_ae_local_density_.push_back(std::move(ae_atom_density));
         paw_ps_local_density_.push_back(std::move(ps_atom_density));
 
         // magnetization
-<<<<<<< HEAD
-        mdarray<double, 3> ae_atom_magn(n_rho_lm_comp, n_mt_points, 3);
-        mdarray<double, 3> ps_atom_magn(n_rho_lm_comp, n_mt_points, 3);
-=======
         mdarray<double, 3> ae_atom_magn(ctx_.lmmax_rho(), n_mt_points, 3);
         mdarray<double, 3> ps_atom_magn(ctx_.lmmax_rho(), n_mt_points, 3);
->>>>>>> 493407f9
 
         ae_atom_magn.zero();
         ps_atom_magn.zero();
