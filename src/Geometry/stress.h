--- conflicted
+++ resolved
@@ -401,14 +401,11 @@
                                                                          return ri_vloc_dg.value(iat, g);
                                                                      });
         
-<<<<<<< HEAD
-        for (int igloc = 0; igloc < ctx_.gvec().count(); igloc++) {
-=======
         double sdiag{0};
 
         int ig0 = (ctx_.comm().rank() == 0) ? 1 : 0;
         for (int igloc = ig0; igloc < ctx_.gvec().count(); igloc++) {
->>>>>>> 6d889ecc
+
             int ig = ctx_.gvec().offset() + igloc;
             
             auto G = ctx_.gvec().gvec_cart(ig);
@@ -418,25 +415,17 @@
                     stress_vloc_(mu, nu) += std::real(std::conj(density_.rho().f_pw_local(igloc)) * dv[igloc]) * G[mu] * G[nu];
                 }
             }
-<<<<<<< HEAD
-=======
 
             sdiag += std::real(std::conj(density_.rho().f_pw_local(igloc)) * v[igloc]);
->>>>>>> 6d889ecc
         }
         
         if (ctx_.gvec().reduced()) {
             stress_vloc_ *= 2;
-<<<<<<< HEAD
-=======
             sdiag *= 2;
         }
         if (ctx_.comm().rank() == 0) {
             sdiag += std::real(std::conj(density_.rho().f_pw_local(0)) * v[0]);
->>>>>>> 6d889ecc
-        }
-
-        double sdiag = density_.rho()->inner(&potential_.local_potential()) / ctx_.unit_cell().omega();
+        }
 
         for (int mu: {0, 1, 2}) {
             stress_vloc_(mu, mu) -= sdiag;
@@ -660,34 +649,6 @@
 
             /* get auxiliary density matrix */
             auto dm = density_.density_matrix_aux(iat);
-            //== //std::vector<int> rmap;
-            //== //for (int i = 0; i < nbf; i++) {
-            //== //    for (int j = i; j < nbf; j++) {
-            //== //        rmap.push_back(j * (j + 1) / 2 + i);
-            //== //    }
-            //== //}
-
-            //== for (int ia = 0; ia < atom_type.num_atoms(); ia++) {
-            //==     printf("type: %i, atom: %i\n", iat, ia);
-            //==     for (int i = 0; i < nbf; i++) {
-            //==         for (int j = 0; j < nbf; j++) {
-            //==             int idx;
-            //==             if (j <= i) {
-            //==                 idx = i * (i + 1 ) / 2 + j;
-            //==             } else {
-            //==                 idx = j * (j + 1 ) / 2 + i;
-            //==             }
-            //==             double f;
-            //==             if (i == j) {
-            //==                 f = 1;
-            //==             } else {
-            //==                 f = 2;
-            //==             }
-            //==             printf("%12.6f ", f * dm(idx, ia, 0));
-            //==         }
-            //==         printf("\n");
-            //==     }
-            //== }
 
             mdarray<double_complex, 2> phase_factors(atom_type.num_atoms(), ctx_.gvec().count());
 
