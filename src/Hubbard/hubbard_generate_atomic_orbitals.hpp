--- conflicted
+++ resolved
@@ -22,18 +22,7 @@
  *  \brief Generate atomic orbitals for Hubbard correction.
  */
 
-<<<<<<< HEAD
 void Hubbard::generate_atomic_orbitals(K_point& kp, Q_operator& q_op)
-=======
-void Hubbard::generate_atomic_orbitals(K_point& kp, Q_operator<double>& q_op)
-{
-    TERMINATE("Not implemented for gamma point only");
-}
-
-/* uses the same function for generating the atomic orbitals. But it needs
- * additional work depending on the pseudo-potential */
-void Hubbard::generate_atomic_orbitals(K_point& kp, Q_operator<double_complex>& q_op)
->>>>>>> 89ab6a69
 {
 
     const int num_sc = (ctx_.num_mag_dims() == 3) ? 2 : 1;
