// Copyright (c) 2013-2018 Anton Kozhevnikov, Thomas Schulthess
// All rights reserved.
//
// Redistribution and use in source and binary forms, with or without modification, are permitted provided that
// the following conditions are met:
//
// 1. Redistributions of source code must retain the above copyright notice, this list of conditions and the
//    following disclaimer.
// 2. Redistributions in binary form must reproduce the above copyright notice, this list of conditions
//    and the following disclaimer in the documentation and/or other materials provided with the distribution.
//
// THIS SOFTWARE IS PROVIDED BY THE COPYRIGHT HOLDERS AND CONTRIBUTORS "AS IS" AND ANY EXPRESS OR IMPLIED
// WARRANTIES, INCLUDING, BUT NOT LIMITED TO, THE IMPLIED WARRANTIES OF MERCHANTABILITY AND FITNESS FOR A
// PARTICULAR PURPOSE ARE DISCLAIMED. IN NO EVENT SHALL THE COPYRIGHT HOLDER OR CONTRIBUTORS BE LIABLE FOR
// ANY DIRECT, INDIRECT, INCIDENTAL, SPECIAL, EXEMPLARY, OR CONSEQUENTIAL DAMAGES (INCLUDING, BUT NOT LIMITED TO,
// PROCUREMENT OF SUBSTITUTE GOODS OR SERVICES; LOSS OF USE, DATA, OR PROFITS; OR BUSINESS INTERRUPTION) HOWEVER
// CAUSED AND ON ANY THEORY OF LIABILITY, WHETHER IN CONTRACT, STRICT LIABILITY, OR TORT (INCLUDING NEGLIGENCE OR
// OTHERWISE) ARISING IN ANY WAY OUT OF THE USE OF THIS SOFTWARE, EVEN IF ADVISED OF THE POSSIBILITY OF SUCH DAMAGE.

/** \file generate_dm_pw.cu
 *
 *  \brief CUDA kernel to generate a product of phase-factors and density matrix.
 */

#include "../SDDK/GPU/cuda_common.hpp"
#include "../SDDK/GPU/acc_runtime.hpp"
#include "../SDDK/GPU/gpublas_interface.hpp"

__global__ void generate_phase_factors_conj_gpu_kernel
(
    int num_gvec_loc__, 
    int num_atoms__, 
    double const* atom_pos__, 
<<<<<<< HEAD
    int const* gvec__, 
    acc_complex_double_t* phase_factors__
=======
    int const* gvx__, 
    int const* gvy__, 
    int const* gvz__, 
    cuDoubleComplex* phase_factors__
>>>>>>> 2cd5e90e
)
{
    int ia = blockIdx.y;
    double ax = atom_pos__[array2D_offset(ia, 0, num_atoms__)];
    double ay = atom_pos__[array2D_offset(ia, 1, num_atoms__)];
    double az = atom_pos__[array2D_offset(ia, 2, num_atoms__)];

    int igloc = blockIdx.x * blockDim.x + threadIdx.x;

    if (igloc < num_gvec_loc__) {
        int gvx = gvx__[igloc];
        int gvy = gvy__[igloc];
        int gvz = gvz__[igloc];

        double p = twopi * (ax * gvx + ay * gvy + az * gvz);
        phase_factors__[array2D_offset(igloc, ia, num_gvec_loc__)] = make_accDoubleComplex(cos(p), -sin(p));
    }
}

extern "C" void generate_dm_pw_gpu(int num_atoms__,
                                   int num_gvec_loc__,
                                   int nbf__,
                                   double const* atom_pos__,
                                   int const* gvx__,
                                   int const* gvy__,
                                   int const* gvz__,
                                   double* phase_factors__, 
                                   double const* dm__,
                                   double* dm_pw__,
                                   int stream_id__)
{
    //CUDA_timer t("generate_dm_pw_gpu");

    acc_stream_t stream = (acc_stream_t)acc::stream(stream_id(stream_id__));

    dim3 grid_t(32);
    dim3 grid_b(num_blocks(num_gvec_loc__, grid_t.x), num_atoms__);

    accLaunchKernel((generate_phase_factors_conj_gpu_kernel), dim3(grid_b), dim3(grid_t), 0, stream, 
        num_gvec_loc__, 
        num_atoms__, 
        atom_pos__, 
<<<<<<< HEAD
        gvec__, 
        (acc_complex_double_t*)phase_factors__
=======
        gvx__, 
        gvy__, 
        gvz__, 
        (cuDoubleComplex*)phase_factors__
>>>>>>> 2cd5e90e
    );

    double alpha = 1;
    double beta = 0;

    gpublas::dgemm('N', 'T', nbf__ * (nbf__ + 1) / 2, num_gvec_loc__ * 2, num_atoms__,
                  &alpha,
                  dm__, nbf__ * (nbf__ + 1) / 2,
                  phase_factors__, num_gvec_loc__ * 2,
                  &beta,
                  dm_pw__, nbf__ * (nbf__ + 1) / 2,
                  stream_id__);
   acc::sync_stream(stream_id(stream_id__));
}
<|MERGE_RESOLUTION|>--- conflicted
+++ resolved
@@ -31,15 +31,10 @@
     int num_gvec_loc__, 
     int num_atoms__, 
     double const* atom_pos__, 
-<<<<<<< HEAD
-    int const* gvec__, 
-    acc_complex_double_t* phase_factors__
-=======
     int const* gvx__, 
     int const* gvy__, 
     int const* gvz__, 
-    cuDoubleComplex* phase_factors__
->>>>>>> 2cd5e90e
+    acc_complex_double_t* phase_factors__
 )
 {
     int ia = blockIdx.y;
@@ -82,15 +77,10 @@
         num_gvec_loc__, 
         num_atoms__, 
         atom_pos__, 
-<<<<<<< HEAD
-        gvec__, 
-        (acc_complex_double_t*)phase_factors__
-=======
         gvx__, 
         gvy__, 
         gvz__, 
-        (cuDoubleComplex*)phase_factors__
->>>>>>> 2cd5e90e
+        (acc_complex_double_t*)phase_factors__
     );
 
     double alpha = 1;
