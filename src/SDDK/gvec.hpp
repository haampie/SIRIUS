// Copyright (c) 2013-2017 Anton Kozhevnikov, Thomas Schulthess
// All rights reserved.
//
// Redistribution and use in source and binary forms, with or without modification, are permitted provided that
// the following conditions are met:
//
// 1. Redistributions of source code must retain the above copyright notice, this list of conditions and the
//    following disclaimer.
// 2. Redistributions in binary form must reproduce the above copyright notice, this list of conditions
//    and the following disclaimer in the documentation and/or other materials provided with the distribution.
//
// THIS SOFTWARE IS PROVIDED BY THE COPYRIGHT HOLDERS AND CONTRIBUTORS "AS IS" AND ANY EXPRESS OR IMPLIED
// WARRANTIES, INCLUDING, BUT NOT LIMITED TO, THE IMPLIED WARRANTIES OF MERCHANTABILITY AND FITNESS FOR A
// PARTICULAR PURPOSE ARE DISCLAIMED. IN NO EVENT SHALL THE COPYRIGHT HOLDER OR CONTRIBUTORS BE LIABLE FOR
// ANY DIRECT, INDIRECT, INCIDENTAL, SPECIAL, EXEMPLARY, OR CONSEQUENTIAL DAMAGES (INCLUDING, BUT NOT LIMITED TO,
// PROCUREMENT OF SUBSTITUTE GOODS OR SERVICES; LOSS OF USE, DATA, OR PROFITS; OR BUSINESS INTERRUPTION) HOWEVER
// CAUSED AND ON ANY THEORY OF LIABILITY, WHETHER IN CONTRACT, STRICT LIABILITY, OR TORT (INCLUDING NEGLIGENCE OR
// OTHERWISE) ARISING IN ANY WAY OUT OF THE USE OF THIS SOFTWARE, EVEN IF ADVISED OF THE POSSIBILITY OF SUCH DAMAGE.

/** \file gvec.hpp
 *
 *  \brief Declaration and implementation of Gvec class.
 */

#ifndef __GVEC_HPP__
#define __GVEC_HPP__

#include <numeric>
#include <map>
#include <iostream>
#include <assert.h>
#include "memory.hpp"
#include "fft3d_grid.hpp"
#include "geometry3d.hpp"
#include "serializer.hpp"
#include "splindex.hpp"
#include "utils/utils.hpp"
#include "utils/profiler.hpp"
#include "Unit_cell/unit_cell_symmetry.hpp"
#include "Symmetry/find_lat_sym.hpp"

using namespace geometry3d;

namespace sddk {

FFT3D_grid get_min_fft_grid(double cutoff__, matrix3d<double> M__)
{
    return FFT3D_grid(find_translations(cutoff__, M__) + vector3d<int>({2, 2, 2}));
}

/// Descriptor of the z-column (x,y fixed, z varying) of the G-vectors.
/** Sphere of G-vectors within a given plane-wave cutoff is represented as a set of z-columns with different lengths. */
struct z_column_descriptor
{
    /// X-coordinate (can be negative and positive).
    int x;
    /// Y-coordinate (can be negative and positive).
    int y;
    /// List of the Z-coordinates of the column.
    std::vector<int> z;
    /// Constructor.
    z_column_descriptor(int x__, int y__, std::vector<int> z__)
        : x(x__)
        , y(y__)
        , z(z__)
    {
    }
    /// Default constructor.
    z_column_descriptor()
    {
    }
};

/// Serialize a single z-column descriptor.
inline void serialize(serializer& s__, z_column_descriptor const& zcol__)
{
    serialize(s__, zcol__.x);
    serialize(s__, zcol__.y);
    serialize(s__, zcol__.z);
}

/// Deserialize a single z-column descriptor.
inline void deserialize(serializer& s__, z_column_descriptor& zcol__)
{
    deserialize(s__, zcol__.x);
    deserialize(s__, zcol__.y);
    deserialize(s__, zcol__.z);
}

/// Serialize a vector of z-column descriptors.
inline void serialize(serializer& s__, std::vector<z_column_descriptor> const& zcol__)
{
    serialize(s__, zcol__.size());
    for (auto& e: zcol__) {
        serialize(s__, e);
    }
}

/// Deserialize a vector of z-column descriptors.
inline void deserialize(serializer& s__, std::vector<z_column_descriptor>& zcol__)
{
    size_t sz;
    deserialize(s__, sz);
    zcol__.resize(sz);
    for (size_t i = 0; i < sz; i++) {
        deserialize(s__, zcol__[i]);
    }
}

/// A set of G-vectors for FFTs and G+k basis functions.
/** Current implemntation supports up to 2^12 (4096) z-dimension of the FFT grid and 2^20 (1048576) number of
 *  z-columns. The order of z-sticks and G-vectors is not fixed and depends on the number of MPI ranks used
 *  for the parallelization. */
class Gvec
{
  private:
    /// k-vector of G+k.
    vector3d<double> vk_{0, 0, 0};

    /// Cutoff for |G+k| vectors.
    double Gmax_{0};

    /// Reciprocal lattice vectors.
    matrix3d<double> lattice_vectors_;

    /// Total communicator which is used to distribute G or G+k vectors.
    Communicator const& comm_;

    /// Indicates that G-vectors are reduced by inversion symmetry.
    bool reduce_gvec_{false};

    /// True if this a list of G-vectors without k-point shift.
    bool bare_gvec_{true};

    /// Total number of G-vectors.
    int num_gvec_{0};

    /// Mapping between G-vector index [0:num_gvec_) and a full index.
    /** Full index is used to store x,y,z coordinates in a packed form in a single integer number.
     *  The index is equal to ((i << 12) + j) where i is the global index of z_column and j is the
     *  index of G-vector z-coordinate in the column i. This is a global array: each MPI rank stores exactly the
     *  same copy of the gvec_full_index_.
     *
     *  Limitations: size of z-dimension of FFT grid: 4096, number of z-columns: 1048576
     */
    mdarray<uint32_t, 1> gvec_full_index_;

    /// Index of the shell to which the given G-vector belongs.
    mdarray<int, 1> gvec_shell_;

    /// Number of G-vector shells (groups of G-vectors with the same length).
    int num_gvec_shells_;

    mdarray<double, 1> gvec_shell_len_;

    mdarray<int, 3> gvec_index_by_xy_;

    /// Global list of non-zero z-columns.
    std::vector<z_column_descriptor> z_columns_;

    /// Fine-grained distribution of G-vectors.
    block_data_descriptor gvec_distr_;

    /// Fine-grained distribution of z-columns.
    block_data_descriptor zcol_distr_;

    /// Set of G-vectors on which the current G-vector distribution can be based.
    /** This can be used to establish a local mapping between coarse and fine G-vector sets
     *  without MPI communication. */
    Gvec const* gvec_base_{nullptr};

    /// Mapping between current and base G-vector sets.
    /** This mapping allows for a local-to-local copy of PW coefficients without any MPI communication.

        Example:
        \code{.cpp}
        // Copy from a coarse G-vector set.
        for (int igloc = 0; igloc < ctx_.gvec_coarse().count(); igloc++) {
            rho_vec_[j]->f_pw_local(ctx_.gvec().gvec_base_mapping(igloc)) = rho_mag_coarse_[j]->f_pw_local(igloc);
        }
        \endcode
    */
    mdarray<int, 1> gvec_base_mapping_;

    /// Cartiesian coordinaes for a local set of G-vectors.
    mdarray<double, 2> gvec_cart_;

    /// Cartesian coordinaes for a local set of G+k-vectors.
    mdarray<double, 2> gkvec_cart_;

    /* copy constructor is forbidden */
    Gvec(Gvec const& src__) = delete;

    /* copy assigment operator is forbidden */
    Gvec& operator=(Gvec const& src__) = delete;

    /// Return corresponding G-vector for an index in the range [0, num_gvec).
    inline vector3d<int> gvec_by_full_index(uint32_t idx__) const
    {
        /* index of the z coordinate of G-vector: first 12 bits */
        uint32_t j = idx__ & 0xFFF;
        /* index of z-column: last 20 bits */
        uint32_t i = idx__ >> 12;
        assert(i < (uint32_t)z_columns_.size());
        assert(j < (uint32_t)z_columns_[i].z.size());
        int x = z_columns_[i].x;
        int y = z_columns_[i].y;
        int z = z_columns_[i].z[j];
        return vector3d<int>(x, y, z);
    }

    /// Find z-columns of G-vectors inside a sphere with Gmax radius.
    /** This function also computes the total number of G-vectors. */
    inline void find_z_columns(double Gmax__, FFT3D_grid const& fft_box__)
    {
        mdarray<int, 2> non_zero_columns(fft_box__.limits(0), fft_box__.limits(1));
        non_zero_columns.zero();

        num_gvec_ = 0;

        auto add_new_column = [&](int i, int j)
        {
            std::vector<int> zcol;

            /* in general case take z in [0, Nz) */
            int zmax = fft_box__.size(2) - 1;
            /* in case of G-vector reduction take z in [0, Nz/2] for {x=0,y=0} stick */
            if (reduce_gvec_ && !i && !j) {
                zmax = fft_box__.limits(2).second;
            }
            /* loop over z-coordinates of FFT grid */
            for (int iz = 0; iz <= zmax; iz++) {
                /* get z-coordinate of G-vector */
                int k = fft_box__.freq_by_coord<2>(iz);
                /* take G+k */
                auto vgk = lattice_vectors_ * (vector3d<double>(i, j, k) + vk_);
                /* add z-coordinate of G-vector to the list */
                if (vgk.length() <= Gmax__) {
                    zcol.push_back(k);
                }
            }

            /* add column to the list */
            if (zcol.size() && !non_zero_columns(i, j)) {
                z_columns_.push_back(z_column_descriptor(i, j, zcol));
                num_gvec_ += static_cast<int>(zcol.size());

                non_zero_columns(i, j) = 1;
                if (reduce_gvec_) {
                    int mi = -i;
                    int mj = -j;
                    if (mi >= fft_box__.limits(0).first && mi <= fft_box__.limits(0).second &&
                        mj >= fft_box__.limits(1).first && mj <= fft_box__.limits(1).second) {
                        non_zero_columns(mi, mj) = 1;
                    }
                }
            }
        };

        /* copy column order from previous G-vector set */
        if (gvec_base_) {
            for (int icol = 0; icol < gvec_base_->num_zcol(); icol++) {
                int i = gvec_base_->zcol(icol).x;
                int j = gvec_base_->zcol(icol).y;
                add_new_column(i, j);
            }
        }

        for (int i = fft_box__.limits(0).first; i <= fft_box__.limits(0).second; i++) {
            for (int j = fft_box__.limits(1).first; j <= fft_box__.limits(1).second; j++) {
                add_new_column(i, j);
            }
        }

        if (!gvec_base_) {
            /* put column with {x, y} = {0, 0} to the beginning */
            for (size_t i = 0; i < z_columns_.size(); i++) {
                if (z_columns_[i].x == 0 && z_columns_[i].y == 0) {
                    std::swap(z_columns_[i], z_columns_[0]);
                    break;
                }
            }
        }

        /* sort z-columns starting from the second or skip num_zcol of base distribution */
        int n = (gvec_base_) ? gvec_base_->num_zcol() : 1;
        std::sort(z_columns_.begin() + n, z_columns_.end(),
                  [](z_column_descriptor const& a, z_column_descriptor const& b) { return a.z.size() > b.z.size(); });
    }

    /// Distribute z-columns between MPI ranks.
    inline void distribute_z_columns()
    {
        gvec_distr_ = block_data_descriptor(comm().size());
        zcol_distr_ = block_data_descriptor(comm().size());
        /* local number of z-columns for each rank */
        std::vector<std::vector<z_column_descriptor>> zcols_local(comm().size());

        /* use already existing distribution of base G-vector set */
        if (gvec_base_) {
            for (int rank = 0; rank < comm().size(); rank++) {
                for (int i = 0; i < gvec_base_->zcol_count(rank); i++) {
                    int icol = gvec_base_->zcol_offset(rank) + i;
                    /* assign column to the found rank */
                    zcols_local[rank].push_back(z_columns_[icol]);
                    /* count local number of z-columns */
                    zcol_distr_.counts[rank] += 1;
                    /* count local number of G-vectors */
                    gvec_distr_.counts[rank] += static_cast<int>(z_columns_[icol].z.size());
                }
            }
        }

        int n = (gvec_base_) ? gvec_base_->num_zcol() : 0;

        std::vector<int> ranks;
        for (int i = n; i < static_cast<int>(z_columns_.size()); i++) {
            /* initialize the list of ranks to 0,1,2,... */
            if (ranks.empty()) {
                ranks.resize(comm().size());
                std::iota(ranks.begin(), ranks.end(), 0);
            }
            /* find rank with minimum number of G-vectors */
            auto rank_with_min_gvec = std::min_element(ranks.begin(), ranks.end(), [this](const int& a, const int& b) {
                return gvec_distr_.counts[a] < gvec_distr_.counts[b];
            });

            /* assign column to the found rank */
            zcols_local[*rank_with_min_gvec].push_back(z_columns_[i]);
            /* count local number of z-columns */
            zcol_distr_.counts[*rank_with_min_gvec] += 1;
            /* count local number of G-vectors */
            gvec_distr_.counts[*rank_with_min_gvec] += static_cast<int>(z_columns_[i].z.size());
            /* exclude this rank from the search */
            ranks.erase(rank_with_min_gvec);
        }
        gvec_distr_.calc_offsets();
        zcol_distr_.calc_offsets();

        /* save new ordering of z-columns */
        z_columns_.clear();
        for (int rank = 0; rank < comm().size(); rank++) {
            z_columns_.insert(z_columns_.end(), zcols_local[rank].begin(), zcols_local[rank].end());
        }

        /* sanity check */
        int ng{0};
        for (int rank = 0; rank < comm().size(); rank++) {
            ng += gvec_distr_.counts[rank];
        }
        if (ng != num_gvec_) {
            TERMINATE("wrong number of G-vectors");
        }
    }

    /// Find a list of G-vector shells.
    /** G-vectors belonging to the same shell have the same length and transform to each other
        under a lattice symmetry operation 
     */
    inline void find_gvec_shells()
    {
        if (!bare_gvec_) {
            return;
        }

        PROFILE("sddk::Gvec::find_gvec_shells");

        auto lat_sym = sirius::find_lat_sym(lattice_vectors_, 1e-6);

        num_gvec_shells_ = 0;
        gvec_shell_ = mdarray<int, 1>(num_gvec_);

        std::fill(&gvec_shell_[0], &gvec_shell_[0] + num_gvec_, -1);

        /* find G-vector shells using symmetry consideration */
        for (int ig = 0; ig < num_gvec_; ig++) {
            if (gvec_shell_[ig] == -1) {
                auto G = gvec(ig);
                for (size_t isym = 0; isym < lat_sym.size(); isym++) {
                    auto R = lat_sym[isym];
                    auto G1 = R * G;
                    auto ig1 = index_by_gvec(G1);
                    if (ig1 == -1) {
                        auto G1 = R * (G * (-1));
                        ig1 = index_by_gvec(G1);
                    }
                    if (ig1 >= 0) {
                        gvec_shell_[ig1] = num_gvec_shells_;
                    }
                }
                num_gvec_shells_++;
            }
        }
        for (int ig = 0; ig < num_gvec_; ig++) {
            if (gvec_shell_[ig] == -1) {
                TERMINATE("wrong G-vector shell");
            }
        }

        gvec_shell_len_ = mdarray<double, 1>(num_gvec_shells_);
        std::fill(&gvec_shell_len_[0], &gvec_shell_len_[0] + num_gvec_shells_, -1);

        for (int ig = 0; ig < num_gvec_; ig++) {
            auto g = gvec_cart<index_domain_t::global>(ig).length();
            int igsh = gvec_shell_[ig];
            if (gvec_shell_len_[igsh] < 0) {
                gvec_shell_len_[igsh] = g;
            } else {
<<<<<<< HEAD
                /* tolerance on the metric tensor was 1e-6, so tolerance on length should be square root of that */
=======
                /* lattice symmetries were found wih 1e-6 tolererance for the metric tensor */
>>>>>>> 176fd2cd
                if (std::abs(gvec_shell_len_[igsh] - g) > 1e-3) {
                    std::stringstream s;
                    s << "wrong G-vector length" << "\n"
                      << "  length of G-shell : " << gvec_shell_len_[igsh] << "\n"
                      << "  length of current G-vector: " << g << "\n"
                      << "  index of G-vector: " << ig << "\n"
                      << "  index of G-shell: " << igsh <<"\n"
                      << "  length difference: " << std::abs(gvec_shell_len_[igsh] - g);
                    TERMINATE(s);
                }
            }
        }

        /* list of pairs (length, index of G-vector) */
        std::vector<std::pair<uint64_t, int>> tmp(num_gvec_);
        #pragma omp parallel for schedule(static)
        for (int ig = 0; ig < num_gvec(); ig++) {
            /* make some reasonable roundoff */
            uint64_t len = static_cast<uint64_t>(gvec_shell_len_[gvec_shell_[ig]] * 1e10);
            tmp[ig] = std::make_pair(len, ig);
        }
        /* sort by first element in pair (length) */
        std::sort(tmp.begin(), tmp.end());

        /* index of the first shell */
        gvec_shell_(tmp[0].second) = 0;
        num_gvec_shells_           = 1;
        /* temporary vector to store G-shell radius */
        std::vector<double> tmp_len;
        /* radius of the first shell */
        tmp_len.push_back(static_cast<double>(tmp[0].first) * 1e-10);
        for (int ig = 1; ig < num_gvec_; ig++) {
            /* if this G-vector has a different length */
            if (tmp[ig].first != tmp[ig - 1].first) {
                /* increment number of shells */
                num_gvec_shells_++;
                /* save the radius of the new shell */
                tmp_len.push_back(static_cast<double>(tmp[ig].first) * 1e-10);
            }
            /* assign the index of the current shell */
            gvec_shell_(tmp[ig].second) = num_gvec_shells_ - 1;
        }
        gvec_shell_len_ = mdarray<double, 1>(num_gvec_shells_);
        std::copy(tmp_len.begin(), tmp_len.end(), gvec_shell_len_.at(memory_t::host));
    }

    /// Compute the Cartesian coordinates.
    void init_gvec_cart()
    {
        gvec_cart_ = mdarray<double, 2>(3, count());
        gkvec_cart_ = mdarray<double, 2>(3, count());

        for (int igloc = 0; igloc < count(); igloc++) {
            int ig = offset() + igloc;
            auto G = gvec_by_full_index(gvec_full_index_(ig));
            auto gc = lattice_vectors_ * vector3d<double>(G[0], G[1], G[2]);
            auto gkc = lattice_vectors_ * (vector3d<double>(G[0], G[1], G[2]) + vk_);
            for (int x: {0, 1, 2}) {
                gvec_cart_(x, igloc) = gc[x];
                gkvec_cart_(x, igloc) = gkc[x];
            }
        }
    }

    /// Initialize everything.
    void init(FFT3D_grid const& fft_grid)
    {
        PROFILE("sddk::Gvec::init");

        find_z_columns(Gmax_, fft_grid);

        distribute_z_columns();

        gvec_index_by_xy_ = mdarray<int, 3>(2, fft_grid.limits(0), fft_grid.limits(1), memory_t::host, "Gvec.gvec_index_by_xy_");
        std::fill(gvec_index_by_xy_.at(memory_t::host), gvec_index_by_xy_.at(memory_t::host) + gvec_index_by_xy_.size(), -1);

        /* build the full G-vector index and reverse mapping */
        gvec_full_index_ = mdarray<uint32_t, 1>(num_gvec_);
        int ig{0};
        for (size_t i = 0; i < z_columns_.size(); i++) {
            /* starting G-vector index for a z-stick */
            gvec_index_by_xy_(0, z_columns_[i].x, z_columns_[i].y) = ig;
            /* pack size of a z-stick and column index in one number */
            gvec_index_by_xy_(1, z_columns_[i].x, z_columns_[i].y) =
                static_cast<int>((z_columns_[i].z.size() << 20) + i);
            for (size_t j = 0; j < z_columns_[i].z.size(); j++) {
                gvec_full_index_[ig++] = static_cast<uint32_t>((i << 12) + j);
            }
        }
        if (ig != num_gvec_) {
            TERMINATE("wrong G-vector count");
        }
        for (int ig = 0; ig < num_gvec_; ig++) {
            auto gv = gvec(ig);
            if (index_by_gvec(gv) != ig) {
                std::stringstream s;
                s << "wrong G-vector index: ig=" << ig << " gv=" << gv << " index_by_gvec(gv)=" << index_by_gvec(gv);
                TERMINATE(s);
            }
        }

        /* first G-vector must be (0, 0, 0); never reomove this check!!! */
        auto g0 = gvec_by_full_index(gvec_full_index_(0));
        if (g0[0] || g0[1] || g0[2]) {
            TERMINATE("first G-vector is not zero");
        }

        init_gvec_cart();

        find_gvec_shells();

        if (gvec_base_) {
            /* the size of the mapping is equal to the local number of G-vectors in the base set */
            gvec_base_mapping_ = mdarray<int, 1>(gvec_base_->count());
            /* loop over local G-vectors of a base set */
            for (int igloc = 0; igloc < gvec_base_->count(); igloc++) {
                /* G-vector in lattice coordinates */
                auto G = gvec_base_->gvec(gvec_base_->offset() + igloc);
                /* global index of G-vector in the current set */
                int ig = index_by_gvec(G);
                /* the same MPI rank must store this G-vector */
                ig -= offset();
                if (ig >= 0 && ig < count()) {
                    gvec_base_mapping_(igloc) = ig;
                } else {
                    std::stringstream s;
                    s << "local G-vector index is not found" << std::endl
                      << " G-vector: " << G << std::endl
                      << " G-vector index in base distribution : " << gvec_base_->offset() + igloc << std::endl
                      << " G-vector index in base distribution (by G-vector): " << gvec_base_->index_by_gvec(G) << std::endl
                      << " G-vector index in new distribution : " << index_by_gvec(G) << std::endl
                      << " offset in G-vector index for this rank: " << offset() << std::endl
                      << " local number of G-vectors for this rank: " << count();
                    TERMINATE(s);
                }
            }
        }
        // TODO: add a check for gvec_base (there is already a test for this).
    }

  public:
    /// Constructor for G+k vectors.
    /** \param [in] vk          K-point vector of G+k
     *  \param [in] M           Reciprocal lattice vecotors in comumn order
     *  \param [in] Gmax        Cutoff for G+k vectors
     *  \param [in] comm        Total communicator which is used to distribute G-vectors
     *  \param [in] reduce_gvec True if G-vectors need to be reduced by inversion symmetry.
     */
    Gvec(vector3d<double> vk__, matrix3d<double> M__, double Gmax__, Communicator const& comm__, bool reduce_gvec__)
        : vk_(vk__)
        , Gmax_(Gmax__)
        , lattice_vectors_(M__)
        , comm_(comm__)
        , reduce_gvec_(reduce_gvec__)
        , bare_gvec_(false)
    {
        init(get_min_fft_grid(Gmax__, M__));
    }

    /// Constructor for G-vectors.
    /** \param [in] M           Reciprocal lattice vecotors in comumn order
     *  \param [in] Gmax        Cutoff for G+k vectors
     *  \param [in] comm        Total communicator which is used to distribute G-vectors
     *  \param [in] reduce_gvec True if G-vectors need to be reduced by inversion symmetry.
     */
    Gvec(matrix3d<double> M__, double Gmax__, Communicator const& comm__, bool reduce_gvec__)
        : Gmax_(Gmax__)
        , lattice_vectors_(M__)
        , comm_(comm__)
        , reduce_gvec_(reduce_gvec__)
    {
        init(get_min_fft_grid(Gmax__, M__));
    }

    /// Constructor for G-vectors.
    /** \param [in] M           Reciprocal lattice vecotors in comumn order
     *  \param [in] Gmax        Cutoff for G+k vectors
     *  \param [in] fft_grid    Provide explicit boundaries for the G-vector min and max frequencies.
     *  \param [in] comm        Total communicator which is used to distribute G-vectors
     *  \param [in] reduce_gvec True if G-vectors need to be reduced by inversion symmetry.
     */
    Gvec(matrix3d<double> M__, double Gmax__, FFT3D_grid const& fft_grid__, Communicator const& comm__, bool reduce_gvec__)
        : Gmax_(Gmax__)
        , lattice_vectors_(M__)
        , comm_(comm__)
        , reduce_gvec_(reduce_gvec__)
    {
        init(fft_grid__);
    }

    /// Constructor for G-vector distribution based on a previous set.
    /** Previous set of G-vectors must be a subset of the current set. */
    Gvec(double Gmax__, Gvec const& gvec_base__)
        : Gmax_(Gmax__)
        , lattice_vectors_(gvec_base__.lattice_vectors())
        , comm_(gvec_base__.comm())
        , reduce_gvec_(gvec_base__.reduced())
        , gvec_base_(&gvec_base__)
    {
        init(get_min_fft_grid(Gmax__, lattice_vectors_));
    }

    /// Constructor for G-vectors with mpi_comm_self()
    Gvec(matrix3d<double> M__, double Gmax__, bool reduce_gvec__)
        : Gmax_(Gmax__)
        , lattice_vectors_(M__)
        , comm_(Communicator::self())
        , reduce_gvec_(reduce_gvec__)
    {
        init(get_min_fft_grid(Gmax__, M__));
    }

    /// Constructor for empty set of G-vectors.
    Gvec(Communicator const& comm__)
        : comm_(comm__)
    {
    }

    /// Move assigment operator.
    Gvec& operator=(Gvec&& src__)
    {
        if (this != &src__) {
            vk_                = src__.vk_;
            Gmax_              = src__.Gmax_;
            lattice_vectors_   = src__.lattice_vectors_;
            reduce_gvec_       = src__.reduce_gvec_;
            bare_gvec_         = src__.bare_gvec_;
            num_gvec_          = src__.num_gvec_;
            gvec_full_index_   = std::move(src__.gvec_full_index_);
            gvec_shell_        = std::move(src__.gvec_shell_);
            num_gvec_shells_   = std::move(src__.num_gvec_shells_);
            gvec_shell_len_    = std::move(src__.gvec_shell_len_);
            gvec_index_by_xy_  = std::move(src__.gvec_index_by_xy_);
            z_columns_         = std::move(src__.z_columns_);
            gvec_distr_        = std::move(src__.gvec_distr_);
            zcol_distr_        = std::move(src__.zcol_distr_);
            gvec_base_mapping_ = std::move(src__.gvec_base_mapping_);
        }
        return *this;
    }

    Gvec(Gvec&& src__)
        : comm_(src__.comm_)
    {
        *this = std::move(src__);
    }

    inline vector3d<double> const& vk() const
    {
        return vk_;
    }

    Communicator const& comm() const
    {
        return comm_;
    }

    /// Set the new reciprocal lattice vectors.
    /** For the varibale-cell relaxation runs we need an option to preserve the number of G- and G+k vectors. 
     *  Here we can set the new lattice vectors and update the relevant members of the Gvec class. */
    inline matrix3d<double> const& lattice_vectors(matrix3d<double> lattice_vectors__)
    {
        lattice_vectors_ = lattice_vectors__;
        init_gvec_cart();
        find_gvec_shells();
        return lattice_vectors_;
    }

    /// Retrn a const reference to the reciprocal lattice vectors.
    inline matrix3d<double> const& lattice_vectors() const
    {
        return lattice_vectors_;
    }

    /// Return the volume of the real space unit cell that corresponds to the reciprocal lattice of G-vectors.
    inline double omega() const
    {
        double const twopi_pow3 = 248.050213442398561403810520537;
        return twopi_pow3 / std::abs(lattice_vectors().det());
    }

    /// Return the total number of G-vectors within the cutoff.
    inline int num_gvec() const
    {
        return num_gvec_;
    }

    /// Number of z-columns for a fine-grained distribution.
    inline int zcol_count(int rank__) const
    {
        assert(rank__ < comm().size());
        return zcol_distr_.counts[rank__];
    }

    /// Offset in the global index of z-columns for a given rank.
    inline int zcol_offset(int rank__) const
    {
        assert(rank__ < comm().size());
        return zcol_distr_.offsets[rank__];
    }

    /// Number of G-vectors for a fine-grained distribution.
    inline int gvec_count(int rank__) const
    {
        assert(rank__ < comm().size());
        return gvec_distr_.counts[rank__];
    }

    /// Number of G-vectors for a fine-grained distribution for the current MPI rank.
    /** The \em count and \em offset are borrowed from the MPI terminology for data distribution. */
    inline int count() const
    {
        return gvec_count(comm().rank());
    }

    /// Offset (in the global index) of G-vectors for a fine-grained distribution.
    inline int gvec_offset(int rank__) const
    {
        assert(rank__ < comm().size());
        return gvec_distr_.offsets[rank__];
    }

    /// Offset (in the global index) of G-vectors for a fine-grained distribution for a current MPI rank.
    /** The \em count and \em offset are borrowed from the MPI terminology for data distribution. */
    inline int offset() const
    {
        return gvec_offset(comm().rank());
    }

    /// Local starting index of G-vectors if G=0 is not counted.
    inline int skip_g0() const
    {
        return (comm().rank() == 0) ? 1 : 0;
    }

    /// Return number of G-vector shells.
    inline int num_shells() const
    {
        return num_gvec_shells_;
    }

    /// Return G vector in fractional coordinates.
    inline vector3d<int> gvec(int ig__) const
    {
        return gvec_by_full_index(gvec_full_index_(ig__));
    }

    /// Return G+k vector in fractional coordinates.
    inline vector3d<double> gkvec(int ig__) const
    {
        auto G = gvec_by_full_index(gvec_full_index_(ig__));
        return (vector3d<double>(G[0], G[1], G[2]) + vk_);
    }

    /// Return G vector in Cartesian coordinates.
    template <index_domain_t idx_t>
    inline vector3d<double> gvec_cart(int ig__) const
    {
        switch (idx_t) {
            case index_domain_t::local: {
                return vector3d<double>(gvec_cart_(0, ig__), gvec_cart_(1, ig__), gvec_cart_(2, ig__));
            }
            case index_domain_t::global: {
                auto G = gvec_by_full_index(gvec_full_index_(ig__));
                return lattice_vectors_ * vector3d<double>(G[0], G[1], G[2]);
            }
        }
    }

    /// Return G+k vector in Cartesian coordinates.
    template <index_domain_t idx_t>
    inline vector3d<double> gkvec_cart(int ig__) const
    {
        switch (idx_t) {
            case index_domain_t::local: {
                return vector3d<double>(gkvec_cart_(0, ig__), gkvec_cart_(1, ig__), gkvec_cart_(2, ig__));
            }
            case index_domain_t::global: {
                auto G = gvec_by_full_index(gvec_full_index_(ig__));
                return lattice_vectors_ * (vector3d<double>(G[0], G[1], G[2]) + vk_);
            }
        }
    }

    inline int shell(int ig__) const
    {
        return gvec_shell_(ig__);
    }

    inline double shell_len(int igs__) const
    {
        return gvec_shell_len_(igs__);
    }

    inline double gvec_len(int ig__) const
    {
        return gvec_shell_len_(gvec_shell_(ig__));
    }

    inline int index_g12(vector3d<int> const& g1__, vector3d<int> const& g2__) const
    {
        auto v  = g1__ - g2__;
        int idx = index_by_gvec(v);
        assert(idx >= 0);
        assert(idx < num_gvec());
        return idx;
    }

    inline std::pair<int, bool> index_g12_safe(vector3d<int> const& g1__, vector3d<int> const& g2__) const
    {
        auto v  = g1__ - g2__;
        int idx = index_by_gvec(v);
        bool conj{false};
        if (idx < 0) {
            idx = index_by_gvec(v * (-1));
            conj = true;
        }
        if (idx < 0 || idx >= num_gvec()) {
            std::stringstream s;
            s << "wrong index of G-G' vector" << std::endl
              << "  G: " << g1__ << std::endl
              << "  G': " << g2__ << std::endl
              << "  G - G': " << v << std::endl
              << " idx: " << idx;
            TERMINATE(s);
        }
        return std::make_pair(idx, conj);
    }

    inline int index_g12_safe(int ig1__, int ig2__) const
    {
        STOP();
        return 0;
    }

    /// Return a global G-vector index in the range [0, num_gvec) by the G-vector.
    /** The information about a G-vector index is encoded by two numbers: a starting index for the
     *  column of G-vectors and column's size. Depending on the geometry of the reciprocal lattice,
     *  z-columns may have only negative, only positive or both negative and positive frequencies for
     *  a given x and y. This information is used to compute the offset which is added to the starting index
     *  in order to get a full G-vector index. Check find_z_columns() to see how the z-columns are found and
     *  added to the list of columns. */
    inline int index_by_gvec(vector3d<int> const& G__) const
    {
        /* reduced G-vector set does not have negative z for x=y=0 */
        if (reduced() && G__[0] == 0 && G__[1] == 0 && G__[2] < 0) {
            return -1;
        }
        int ig0 = gvec_index_by_xy_(0, G__[0], G__[1]);
        if (ig0 == -1) {
            return -1;
        }
        /* index of the column */
        int icol = gvec_index_by_xy_(1, G__[0], G__[1]) & 0xFFFFF;
        /* size of the column */
        int col_size = gvec_index_by_xy_(1, G__[0], G__[1]) >> 20;

        /* three possible options for the z-column location

              frequency                ... -4, -3, -2, -1, 0, 1, 2, 3, 4 ...
           -----------------------------------------------------------------------------
              G-vec ordering
           #1 (all negative)           ___  0   1   2   3 __________________
           #2 (negative and positive)  ____________ 3   4  0  1  2 _________
           #3 (all positive)           _____________________  0  1  2  3 ___

           Remember how FFT frequencies are stored: first positive frequences, then negative in the reverse order

           subtract first z-coordinate in column from the current z-coordinate of G-vector: in case #1 or #3 this
           already gives a proper offset, in case #2 storage of FFT frequencies must be taken into account
        */
        int z0 = G__[2] - z_columns_[icol].z[0];
        /* calculate proper offset */
        int offs = (z0 >= 0) ? z0 : z0 + col_size;
        /* full index */
        int ig = ig0 + offs;
        assert(ig >= 0 && ig < num_gvec());
        return ig;
    }

    inline bool reduced() const
    {
        return reduce_gvec_;
    }

    inline bool bare() const
    {
        return bare_gvec_;
    }

    inline int num_zcol() const
    {
        return static_cast<int>(z_columns_.size());
    }

    inline z_column_descriptor const& zcol(size_t idx__) const
    {
        return z_columns_[idx__];
    }

    inline int gvec_base_mapping(int igloc_base__) const
    {
        assert(gvec_base_ != nullptr);
        return gvec_base_mapping_(igloc_base__);
    }

    friend void serialize(serializer& s__, Gvec& gv__);
    friend void deserialize(serializer& s__, Gvec& gv__);

    /// Serialize to a string of bytes.
    void pack(serializer& s__) const
    {
        serialize(s__, vk_);
        serialize(s__, Gmax_);
        serialize(s__, lattice_vectors_);
        serialize(s__, reduce_gvec_);
        serialize(s__, bare_gvec_);
        serialize(s__, num_gvec_);
        serialize(s__, num_gvec_shells_);
        serialize(s__, gvec_full_index_);
        serialize(s__, gvec_shell_);
        serialize(s__, gvec_shell_len_);
        serialize(s__, gvec_index_by_xy_);
        serialize(s__, z_columns_);
        serialize(s__, gvec_distr_);
        serialize(s__, zcol_distr_);
        serialize(s__, gvec_base_mapping_);
    }

    /// Deserialize from a string of bytes.
    void unpack(serializer& s__, Gvec& gv__) const
    {
        deserialize(s__, gv__.vk_);
        deserialize(s__, gv__.Gmax_);
        deserialize(s__, gv__.lattice_vectors_);
        deserialize(s__, gv__.reduce_gvec_);
        deserialize(s__, gv__.bare_gvec_);
        deserialize(s__, gv__.num_gvec_);
        deserialize(s__, gv__.num_gvec_shells_);
        deserialize(s__, gv__.gvec_full_index_);
        deserialize(s__, gv__.gvec_shell_);
        deserialize(s__, gv__.gvec_shell_len_);
        deserialize(s__, gv__.gvec_index_by_xy_);
        deserialize(s__, gv__.z_columns_);
        deserialize(s__, gv__.gvec_distr_);
        deserialize(s__, gv__.zcol_distr_);
        deserialize(s__, gv__.gvec_base_mapping_);
    }

    inline void send_recv(Communicator const& comm__, int source__, int dest__, Gvec& gv__) const
    {
        serializer s;

        if (comm__.rank() == source__) {
            this->pack(s);
        }

        s.send_recv(comm__, source__, dest__);

        if (comm__.rank() == dest__) {
            this->unpack(s, gv__);
        }
    }

    //friend std::unique_ptr<Gvec> send_recv(Gvec const& gv__, Communicator const& comm__, int source__, int dest__);
};

//inline std::unique_ptr<Gvec> send_recv(Gvec const& gv__, Communicator const& comm__, int source__, int dest__)
//{
//    std::unique_ptr<Gvec> gvout(new Gvec(gv__.comm()));
//
//    serializer s;
//
//    if (comm__.rank() == source__) {
//        std::cout << "address of gv: " << &gv__ << "\n";
//        serialize(s, gv__.vk_);
//        serialize(s, gv__.Gmax_);
//        serialize(s, gv__.lattice_vectors_);
//        serialize(s, gv__.reduce_gvec_);
//        serialize(s, gv__.bare_gvec_);
//        serialize(s, gv__.num_gvec_);
//        serialize(s, gv__.num_gvec_shells_);
//        serialize(s, gv__.gvec_full_index_);
//        serialize(s, gv__.gvec_shell_);
//        serialize(s, gv__.gvec_shell_len_);
//        serialize(s, gv__.gvec_index_by_xy_);
//        serialize(s, gv__.z_columns_);
//        serialize(s, gv__.gvec_distr_);
//        serialize(s, gv__.zcol_distr_);
//        serialize(s, gv__.gvec_base_mapping_);
//    }
//    
//    s.send_recv(comm__, source__, dest__);
//
//    if (comm__.rank() == dest__) {
//        deserialize(s, gvout->vk_);
//        deserialize(s, gvout->Gmax_);
//        deserialize(s, gvout->lattice_vectors_);
//        deserialize(s, gvout->reduce_gvec_);
//        deserialize(s, gvout->bare_gvec_);
//        deserialize(s, gvout->num_gvec_);
//        deserialize(s, gvout->num_gvec_shells_);
//        deserialize(s, gvout->gvec_full_index_);
//        deserialize(s, gvout->gvec_shell_);
//        deserialize(s, gvout->gvec_shell_len_);
//        deserialize(s, gvout->gvec_index_by_xy_);
//        deserialize(s, gvout->z_columns_);
//        deserialize(s, gvout->gvec_distr_);
//        deserialize(s, gvout->zcol_distr_);
//        deserialize(s, gvout->gvec_base_mapping_);
//    }
//
//    return std::move(gvout);
//}

/// Stores information about G-vector partitioning between MPI ranks for the FFT transformation.
/** FFT driver works with a small communicator. G-vectors are distributed over the entire communicator which is
    larger than the FFT communicator. In order to transform the functions, G-vectors must be redistributed to the
    FFT-friendly "fat" slabs based on the FFT communicator size. */
class Gvec_partition
{
  private:
    /// Pointer to the G-vector instance.
    Gvec const& gvec_;

    /// Communicator for the FFT.
    Communicator const& fft_comm_;

    /// Communicator which is orthogonal to FFT communicator.
    Communicator const& comm_ortho_fft_;

    /// Distribution of G-vectors for FFT.
    block_data_descriptor gvec_distr_fft_;

    /// Distribution of z-columns for FFT.
    block_data_descriptor zcol_distr_fft_;

    /// Distribution of G-vectors inside FFT-friendly "fat" slab.
    block_data_descriptor gvec_fft_slab_;

    /// Offset of the z-column in the local data buffer.
    /** Global index of z-column is expected */
    mdarray<int, 1> zcol_offs_;

    /// Mapping of MPI ranks used to split G-vectors to a 2D grid.
    mdarray<int, 2> rank_map_;

    /// Global index of z-column in new (fat-slab) distrubution.
    /** This is a mapping between new and original ordering of z-columns. */
    mdarray<int, 1> idx_zcol_;

    /// Global index of G-vector by local index inside fat-salb.
    mdarray<int, 1> idx_gvec_;

    inline void build_fft_distr()
    {
        /* calculate distribution of G-vectors and z-columns for the FFT communicator */
        gvec_distr_fft_ = block_data_descriptor(fft_comm().size());
        zcol_distr_fft_ = block_data_descriptor(fft_comm().size());

        for (int rank = 0; rank < fft_comm().size(); rank++) {
            for (int i = 0; i < comm_ortho_fft().size(); i++) {
                /* fine-grained rank */
                int r = rank_map_(rank, i);
                gvec_distr_fft_.counts[rank] += gvec().gvec_count(r);
                zcol_distr_fft_.counts[rank] += gvec().zcol_count(r);
            }
        }
        /* get offsets of z-columns */
        zcol_distr_fft_.calc_offsets();
        /* get offsets of G-vectors */
        gvec_distr_fft_.calc_offsets();
    }

    /// Calculate offsets of z-columns inside each local buffer of PW coefficients.
    inline void calc_offsets()
    {
        zcol_offs_ = mdarray<int, 1>(gvec().num_zcol(), memory_t::host, "Gvec_partition.zcol_offs_");
        for (int rank = 0; rank < fft_comm().size(); rank++) {
            int offs{0};
            /* loop over local number of z-columns */
            for (int i = 0; i < zcol_count_fft(rank); i++) {
                /* global index of z-column */
                int icol         = idx_zcol_[zcol_distr_fft_.offsets[rank] + i];
                zcol_offs_[icol] = offs;
                offs += static_cast<int>(gvec().zcol(icol).z.size());
            }
            assert(offs == gvec_distr_fft_.counts[rank]);
        }
    }

    /// Stack together the G-vector slabs to make a larger ("fat") slab for a FFT driver.
    inline void pile_gvec()
    {
        /* build a table of {offset, count} values for G-vectors in the swapped distribution;
         * we are preparing to swap plane-wave coefficients from a default slab distribution to a FFT-friendly
         * distribution
         * +--------------+      +----+----+----+
         * |    :    :    |      |    |    |    |
         * +--------------+      |....|....|....|
         * |    :    :    |  ->  |    |    |    |
         * +--------------+      |....|....|....|
         * |    :    :    |      |    |    |    |
         * +--------------+      +----+----+----+
         *
         * i.e. we will make G-vector slabs more fat (pile-of-slabs) and at the same time reshulffle wave-functions
         * between columns of the 2D MPI grid */
        gvec_fft_slab_ = block_data_descriptor(comm_ortho_fft_.size());
        for (int i = 0; i < comm_ortho_fft_.size(); i++) {
            gvec_fft_slab_.counts[i] = gvec().gvec_count(rank_map_(fft_comm_.rank(), i));
        }
        gvec_fft_slab_.calc_offsets();

        assert(gvec_fft_slab_.offsets.back() + gvec_fft_slab_.counts.back() == gvec_distr_fft_.counts[fft_comm().rank()]);
    }

  public:
    Gvec_partition(Gvec const& gvec__, Communicator const& fft_comm__, Communicator const& comm_ortho_fft__)
        : gvec_(gvec__)
        , fft_comm_(fft_comm__)
        , comm_ortho_fft_(comm_ortho_fft__)
    {
        if (fft_comm_.size() * comm_ortho_fft_.size() != gvec_.comm().size()) {
            std::stringstream s;
            s << "wrong size of communicators" << std::endl
              << "  fft_comm_.size()       = " << fft_comm_.size() << std::endl
              << "  comm_ortho_fft_.size() = " << comm_ortho_fft_.size()  << std::endl
              << "  gvec_.comm().size()    = " << gvec_.comm().size();
            TERMINATE(s);
        }
        rank_map_ = mdarray<int, 2>(fft_comm_.size(), comm_ortho_fft_.size());
        rank_map_.zero();
        /* get a global rank */
        rank_map_(fft_comm_.rank(), comm_ortho_fft_.rank()) = gvec_.comm().rank();
        gvec_.comm().allreduce(&rank_map_(0, 0), gvec_.comm().size());

        build_fft_distr();

        idx_zcol_ = mdarray<int, 1>(gvec().num_zcol());
        int icol{0};
        for (int rank = 0; rank < fft_comm().size(); rank++) {
            for (int i = 0; i < comm_ortho_fft().size(); i++) {
                for (int k = 0; k < gvec_.zcol_count(rank_map_(rank, i)); k++) {
                    idx_zcol_(icol) = gvec_.zcol_offset(rank_map_(rank, i)) + k;
                    icol++;
                }
            }
            assert(icol == zcol_distr_fft_.counts[rank] + zcol_distr_fft_.offsets[rank]);
        }
        assert(icol == gvec().num_zcol());

        idx_gvec_ = mdarray<int, 1>(gvec_count_fft());
        int ig{0};
        for (int i = 0; i < comm_ortho_fft_.size(); i++) {
            for (int k = 0; k < gvec_.gvec_count(rank_map_(fft_comm_.rank(), i)); k++) {
                idx_gvec_(ig) = gvec_.gvec_offset(rank_map_(fft_comm_.rank(), i)) + k;
                ig++;
            }
        }

        calc_offsets();
        pile_gvec();
    }

    /// Return FFT communicator
    inline Communicator const& fft_comm() const
    {
        return fft_comm_;
    }

    inline Communicator const& comm_ortho_fft() const
    {
        return comm_ortho_fft_;
    }

    inline int gvec_count_fft(int rank__) const
    {
        return gvec_distr_fft_.counts[rank__];
    }

    /// Local number of G-vectors for FFT-friendly distibution.
    inline int gvec_count_fft() const
    {
        return gvec_count_fft(fft_comm().rank());
    }

    /// Return local number of z-columns.
    inline int zcol_count_fft(int rank__) const
    {
        return zcol_distr_fft_.counts[rank__];
    }

    inline int zcol_count_fft() const
    {
        return zcol_count_fft(fft_comm().rank());
    }

    template <index_domain_t index_domain>
    inline int idx_zcol(int idx__) const
    {
        switch (index_domain) {
            case index_domain_t::local: {
                return idx_zcol_(zcol_distr_fft_.offsets[fft_comm().rank()] + idx__);
                break;
            }
            case index_domain_t::global: {
                return idx_zcol_(idx__);
                break;
            }
        }
    }

    inline int idx_gvec(int idx_local__) const
    {
        return idx_gvec_(idx_local__);
    }

    inline block_data_descriptor const& gvec_fft_slab() const
    {
        return gvec_fft_slab_;
    }

    inline int zcol_offs(int icol__) const
    {
        return zcol_offs_(icol__);
    }

    inline Gvec const& gvec() const
    {
        return gvec_;
    }

    void gather_pw_fft(std::complex<double>* f_pw_local__, std::complex<double>* f_pw_fft__) const
    {
        int rank = gvec().comm().rank();
        /* collect scattered PW coefficients */
        comm_ortho_fft().allgather(f_pw_local__, gvec().gvec_count(rank), f_pw_fft__,
                                   gvec_fft_slab().counts.data(), gvec_fft_slab().offsets.data());
    }

    void gather_pw_global(std::complex<double>* f_pw_fft__, std::complex<double>* f_pw_global__) const
    {
        for (int ig = 0; ig < gvec().count(); ig++) {
            /* position inside fft buffer */
            int ig1 = gvec_fft_slab().offsets[comm_ortho_fft().rank()] + ig;
            f_pw_global__[gvec().offset() + ig] = f_pw_fft__[ig1];
        }
        gvec().comm().allgather(&f_pw_global__[0], gvec().offset(), gvec().count());
    }
};

/// Helper class to manage G-vector shells and redistribute G-vectors for symmetrization.
/** G-vectors are remapped from default distribution which balances both the local number
    of z-columns and G-vectors to the distributio of G-vector shells in which each MPI rank stores
    local set of complete G-vector shells such that the "rotated" G-vector remains on the same MPI rank.
 */
class Gvec_shells
{
  private:
    /// Sending counts and offsets.
    block_data_descriptor a2a_send;

    /// Receiving counts and offsets.
    block_data_descriptor a2a_recv;

    /// Split global index of G-shells between MPI ranks.
    splindex<block_cyclic> spl_num_gsh;

    /// List of G-vectors in the remapped storage.
    mdarray<int, 2> gvec_remapped_;

    /// Mapping between index of local G-vector and global index of G-vector shell.
    mdarray<int, 1> gvec_shell_remapped_;

    /// Alias for the G-vector communicator.
    Communicator const& comm_;

    Gvec const& gvec_;

    /// A mapping between G-vector and it's local index in the new distribution.
    std::map<vector3d<int>, int> idx_gvec;

  public:

    Gvec_shells(Gvec const& gvec__)
        : comm_(gvec__.comm())
        , gvec_(gvec__)
    {
        PROFILE("sddk::Gvec_shell::Gvec_shells");

        a2a_send = block_data_descriptor(comm_.size());
        a2a_recv = block_data_descriptor(comm_.size());

        /* split G-vector shells between ranks in cyclic order */
        spl_num_gsh = splindex<block_cyclic>(gvec_.num_shells(), comm_.size(), comm_.rank(), 1);

        /* each rank sends a fraction of its local G-vectors to other ranks */
        /* count this fraction */
        for (int igloc = 0; igloc < gvec_.count(); igloc++) {
            int ig   = gvec_.offset() + igloc;
            int igsh = gvec_.shell(ig);
            a2a_send.counts[spl_num_gsh.local_rank(igsh)]++;
        }
        a2a_send.calc_offsets();
        /* sanity check: total number of elements to send is equal to the local number of G-vector */
        if (a2a_send.size() != gvec_.count()) {
            TERMINATE("wrong number of G-vectors");
        }
        /* count the number of elements to receive */
        for (int r = 0; r < comm_.size(); r++) {
            for (int igloc = 0; igloc < gvec_.gvec_count(r); igloc++) {
                /* index of G-vector in the original distribution */
                int ig = gvec_.gvec_offset(r) + igloc;
                /* index of the G-vector shell */
                int igsh = gvec_.shell(ig);
                if (spl_num_gsh.local_rank(igsh) == comm_.rank()) {
                    a2a_recv.counts[r]++;
                }
            }
        }
        a2a_recv.calc_offsets();
        /* sanity check: sum of local sizes in the remapped order is equal to the total number of G-vectors */
        int ng = gvec_count_remapped();
        comm_.allreduce(&ng, 1);
        if (ng != gvec_.num_gvec()) {
            TERMINATE("wrong number of G-vectors");
        }

        /* local set of G-vectors in the remapped order */
        gvec_remapped_       = mdarray<int, 2>(3, gvec_count_remapped());
        gvec_shell_remapped_ = mdarray<int, 1>(gvec_count_remapped());
        std::vector<int> counts(comm_.size(), 0);
        for (int r = 0; r < comm_.size(); r++) {
            for (int igloc = 0; igloc < gvec_.gvec_count(r); igloc++) {
                int ig   = gvec_.gvec_offset(r) + igloc;
                int igsh = gvec_.shell(ig);
                auto G   = gvec_.gvec(ig);
                if (spl_num_gsh.local_rank(igsh) == comm_.rank()) {
                    for (int x: {0, 1, 2}) {
                        gvec_remapped_(x, a2a_recv.offsets[r] + counts[r]) = G[x];
                    }
                    gvec_shell_remapped_(a2a_recv.offsets[r] + counts[r]) = igsh;
                    counts[r]++;
                }
            }
        }
        for (int ig = 0; ig < gvec_count_remapped(); ig++) {
            idx_gvec[gvec_remapped(ig)] = ig;
        }
    }

    inline void print_gvec() const
    {
        pstdout pout(gvec_.comm());
        pout.printf("rank: %i\n", gvec_.comm().rank());
        for (int igloc = 0; igloc < gvec_count_remapped(); igloc++) {
            auto G = gvec_remapped(igloc);

            int igsh = gvec_shell_remapped(igloc);
            pout.printf("igloc=%i igsh=%i G=%i %i %i\n", igloc, igsh, G[0], G[1], G[2]);
        }
    }

    /// Local number of G-vectors in the remapped distribution with complete shells on each rank.
    int gvec_count_remapped() const
    {
        return a2a_recv.size();
    }

    /// G-vector by local index (in the remapped set).
    vector3d<int> gvec_remapped(int igloc__) const
    {
        return vector3d<int>(gvec_remapped_(0, igloc__), gvec_remapped_(1, igloc__), gvec_remapped_(2, igloc__));
    }

    /// Return local index of the G-vector in the remapped set.
    int index_by_gvec(vector3d<int> G__) const
    {
        if (idx_gvec.count(G__)) {
            return idx_gvec.at(G__);
        } else {
            return -1;
        }
    }

    /// Index of the G-vector shell by the local G-vector index (in the remapped set).
    int gvec_shell_remapped(int igloc__) const
    {
        return gvec_shell_remapped_(igloc__);
    }

    template <typename T>
    std::vector<T> remap_forward(T* data__) const
    {
        PROFILE("sddk::remap_gvec_to_shells|remap_forward");

        std::vector<T> send_buf(gvec_.count());
        std::vector<int> counts(comm_.size(), 0);
        for (int igloc = 0; igloc < gvec_.count(); igloc++) {
            int ig                                    = gvec_.offset() + igloc;
            int igsh                                  = gvec_.shell(ig);
            int r                                     = spl_num_gsh.local_rank(igsh);
            send_buf[a2a_send.offsets[r] + counts[r]] = data__[igloc];
            counts[r]++;
        }

        std::vector<T> recv_buf(gvec_count_remapped());

        comm_.alltoall(send_buf.data(), a2a_send.counts.data(), a2a_send.offsets.data(), recv_buf.data(),
                       a2a_recv.counts.data(), a2a_recv.offsets.data());

        return std::move(recv_buf);
    }

    template <typename T>
    void remap_backward(std::vector<T> buf__, T* data__) const
    {
        PROFILE("sddk::remap_gvec_to_shells|remap_backward");

        std::vector<T> recv_buf(gvec_.count());

        comm_.alltoall(buf__.data(), a2a_recv.counts.data(), a2a_recv.offsets.data(), recv_buf.data(),
                       a2a_send.counts.data(), a2a_send.offsets.data());

        std::vector<int> counts(comm_.size(), 0);
        for (int igloc = 0; igloc < gvec_.count(); igloc++) {
            int ig        = gvec_.offset() + igloc;
            int igsh      = gvec_.shell(ig);
            int r         = spl_num_gsh.local_rank(igsh);
            data__[igloc] = recv_buf[a2a_send.offsets[r] + counts[r]];
            counts[r]++;
        }
    }

    inline Gvec const& gvec() const
    {
        return gvec_;
    }
};

} // namespace sddk

#endif //__GVEC_HPP__<|MERGE_RESOLUTION|>--- conflicted
+++ resolved
@@ -406,11 +406,8 @@
             if (gvec_shell_len_[igsh] < 0) {
                 gvec_shell_len_[igsh] = g;
             } else {
-<<<<<<< HEAD
-                /* tolerance on the metric tensor was 1e-6, so tolerance on length should be square root of that */
-=======
-                /* lattice symmetries were found wih 1e-6 tolererance for the metric tensor */
->>>>>>> 176fd2cd
+                /* lattice symmetries were found wih 1e-6 tolererance for the metric tensor,
+                   so tolerance on length should be square root of that */
                 if (std::abs(gvec_shell_len_[igsh] - g) > 1e-3) {
                     std::stringstream s;
                     s << "wrong G-vector length" << "\n"
