// Copyright (c) 2013-2014 Anton Kozhevnikov, Thomas Schulthess
// All rights reserved.
// 
// Redistribution and use in source and binary forms, with or without modification, are permitted provided that 
// the following conditions are met:
// 
// 1. Redistributions of source code must retain the above copyright notice, this list of conditions and the 
//    following disclaimer.
// 2. Redistributions in binary form must reproduce the above copyright notice, this list of conditions 
//    and the following disclaimer in the documentation and/or other materials provided with the distribution.
// 
// THIS SOFTWARE IS PROVIDED BY THE COPYRIGHT HOLDERS AND CONTRIBUTORS "AS IS" AND ANY EXPRESS OR IMPLIED 
// WARRANTIES, INCLUDING, BUT NOT LIMITED TO, THE IMPLIED WARRANTIES OF MERCHANTABILITY AND FITNESS FOR A 
// PARTICULAR PURPOSE ARE DISCLAIMED. IN NO EVENT SHALL THE COPYRIGHT HOLDER OR CONTRIBUTORS BE LIABLE FOR 
// ANY DIRECT, INDIRECT, INCIDENTAL, SPECIAL, EXEMPLARY, OR CONSEQUENTIAL DAMAGES (INCLUDING, BUT NOT LIMITED TO, 
// PROCUREMENT OF SUBSTITUTE GOODS OR SERVICES; LOSS OF USE, DATA, OR PROFITS; OR BUSINESS INTERRUPTION) HOWEVER 
// CAUSED AND ON ANY THEORY OF LIABILITY, WHETHER IN CONTRACT, STRICT LIABILITY, OR TORT (INCLUDING NEGLIGENCE OR 
// OTHERWISE) ARISING IN ANY WAY OUT OF THE USE OF THIS SOFTWARE, EVEN IF ADVISED OF THE POSSIBILITY OF SUCH DAMAGE.

/** \file band.cpp
 *   
 *   \brief Contains remaining implementation of sirius::Band class.
 */

#include "band.h"

namespace sirius {

void Band::apply_magnetic_field(mdarray<double_complex, 2>& fv_states, int num_gkvec, int const* fft_index, 
                                Periodic_function<double>* effective_magnetic_field[3], mdarray<double_complex, 3>& hpsi)
{
    assert(hpsi.size(2) >= 2);
    assert(fv_states.size(0) == hpsi.size(0));
    assert(fv_states.size(1) == hpsi.size(1));

    int nfv = (int)fv_states.size(1);

    Timer t("sirius::Band::apply_magnetic_field");

    mdarray<double_complex, 3> zm(parameters_.unit_cell()->max_mt_basis_size(), parameters_.unit_cell()->max_mt_basis_size(), 
                                  parameters_.num_mag_dims());

    for (int ia = 0; ia < parameters_.unit_cell()->num_atoms(); ia++)
    {
        int offset = parameters_.unit_cell()->atom(ia)->offset_wf();
        int mt_basis_size = parameters_.unit_cell()->atom(ia)->type()->mt_basis_size();
        Atom* atom = parameters_.unit_cell()->atom(ia);
        
        zm.zero();
        
        // only upper triangular part of zm is computed because it's a hermitian matrix
        #pragma omp parallel for default(shared)
        for (int j2 = 0; j2 < mt_basis_size; j2++)
        {
            int lm2 = atom->type()->indexb(j2).lm;
            int idxrf2 = atom->type()->indexb(j2).idxrf;
            
            for (int i = 0; i < parameters_.num_mag_dims(); i++)
            {
                for (int j1 = 0; j1 <= j2; j1++)
                {
                    int lm1 = atom->type()->indexb(j1).lm;
                    int idxrf1 = atom->type()->indexb(j1).idxrf;

                    zm(j1, j2, i) = gaunt_coefs_->sum_L3_gaunt(lm1, lm2, atom->b_radial_integrals(idxrf1, idxrf2, i)); 
                }
            }
        }
        /* compute bwf = B_z*|wf_j> */
        linalg<CPU>::hemm(0, 0, mt_basis_size, nfv, complex_one, &zm(0, 0, 0), zm.ld(), 
                          &fv_states(offset, 0), fv_states.ld(), complex_zero, &hpsi(offset, 0, 0), hpsi.ld());
        
        // compute bwf = (B_x - iB_y)|wf_j>
        if (hpsi.size(2) >= 3)
        {
            // reuse first (z) component of zm matrix to store (Bx - iBy)
            for (int j2 = 0; j2 < mt_basis_size; j2++)
            {
                for (int j1 = 0; j1 <= j2; j1++) zm(j1, j2, 0) = zm(j1, j2, 1) - complex_i * zm(j1, j2, 2);
                
                // remember: zm is hermitian and we computed only the upper triangular part
                for (int j1 = j2 + 1; j1 < mt_basis_size; j1++) zm(j1, j2, 0) = conj(zm(j2, j1, 1)) - complex_i * conj(zm(j2, j1, 2));
            }
              
            linalg<CPU>::gemm(0, 0, mt_basis_size, nfv, mt_basis_size, &zm(0, 0, 0), zm.ld(), 
                              &fv_states(offset, 0), fv_states.ld(), &hpsi(offset, 0, 2), hpsi.ld());
        }
        
        // compute bwf = (B_x + iB_y)|wf_j>
        if (hpsi.size(2) == 4 && std_evp_solver()->parallel())
        {
            // reuse first (z) component of zm matrix to store (Bx + iBy)
            for (int j2 = 0; j2 < mt_basis_size; j2++)
            {
                for (int j1 = 0; j1 <= j2; j1++) zm(j1, j2, 0) = zm(j1, j2, 1) + complex_i * zm(j1, j2, 2);
                
                for (int j1 = j2 + 1; j1 < mt_basis_size; j1++) zm(j1, j2, 0) = conj(zm(j2, j1, 1)) + complex_i * conj(zm(j2, j1, 2));
            }
              
            linalg<CPU>::gemm(0, 0, mt_basis_size, nfv, mt_basis_size, &zm(0, 0, 0), zm.ld(), 
                              &fv_states(offset, 0), fv_states.ld(), &hpsi(offset, 0, 3), hpsi.ld());
        }
    }
    
    Timer *t1 = new Timer("sirius::Band::apply_magnetic_field|it");

    int offset = parameters_.unit_cell()->mt_basis_size();

    #pragma omp parallel default(shared) num_threads(fft_->num_fft_threads())
    {        
        int thread_id = omp_get_thread_num();
        
        std::vector<double_complex> psi_it(fft_->size());
        std::vector<double_complex> hpsi_it(fft_->size());
        
        #pragma omp for
        for (int i = 0; i < nfv; i++)
        {
            fft_->input(num_gkvec, fft_index, &fv_states(offset, i), thread_id);
            fft_->transform(1, thread_id);
            fft_->output(&psi_it[0], thread_id);
                                        
            for (int ir = 0; ir < fft_->size(); ir++)
            {
                // hpsi(r) = psi(r) * Bz(r) * Theta(r)
                hpsi_it[ir] = psi_it[ir] * effective_magnetic_field[0]->f_it<global>(ir) * parameters_.step_function(ir);
            }
            
            fft_->input(&hpsi_it[0], thread_id);
            fft_->transform(-1, thread_id);
            fft_->output(num_gkvec, fft_index, &hpsi(offset, i, 0), thread_id); 

            if (hpsi.size(2) >= 3)
            {
                for (int ir = 0; ir < fft_->size(); ir++)
                {
                    // hpsi(r) = psi(r) * (Bx(r) - iBy(r)) * Theta(r)
                    hpsi_it[ir] = psi_it[ir] * parameters_.step_function(ir) * 
                                  (effective_magnetic_field[1]->f_it<global>(ir) - 
                                   complex_i * effective_magnetic_field[2]->f_it<global>(ir));
                }
                
                fft_->input(&hpsi_it[0], thread_id);
                fft_->transform(-1, thread_id);
                fft_->output(num_gkvec, fft_index, &hpsi(offset, i, 2), thread_id); 
            }
            
            if (hpsi.size(2) == 4 && std_evp_solver()->parallel())
            {
                for (int ir = 0; ir < fft_->size(); ir++)
                {
                    // hpsi(r) = psi(r) * (Bx(r) + iBy(r)) * Theta(r)
                    hpsi_it[ir] = psi_it[ir] * parameters_.step_function(ir) *
                                  (effective_magnetic_field[1]->f_it<global>(ir) + 
                                   complex_i * effective_magnetic_field[2]->f_it<global>(ir));
                }
                
                fft_->input(&hpsi_it[0], thread_id);
                fft_->transform(-1, thread_id);
                fft_->output(num_gkvec, fft_index, &hpsi(offset, i, 3), thread_id); 
            }
        }
    }
    delete t1;

    // copy Bz|\psi> to -Bz|\psi>
    for (int i = 0; i < nfv; i++)
    {
        for (int j = 0; j < (int)fv_states.size(0); j++) hpsi(j, i, 1) = -hpsi(j, i, 0);
    }
}

//== void Band::apply_so_correction(mdarray<double_complex, 2>& fv_states, mdarray<double_complex, 3>& hpsi)
//== {
//==     Timer t("sirius::Band::apply_so_correction");
//== 
//==     for (int ia = 0; ia < parameters_.unit_cell()->num_atoms(); ia++)
//==     {
//==         Atom_type* type = parameters_.unit_cell()->atom(ia)->type();
//== 
//==         int offset = parameters_.unit_cell()->atom(ia)->offset_wf();
//== 
//==         for (int l = 0; l <= parameters_.lmax_apw(); l++)
//==         {
//==             int nrf = type->indexr().num_rf(l);
//== 
//==             for (int order1 = 0; order1 < nrf; order1++)
//==             {
//==                 for (int order2 = 0; order2 < nrf; order2++)
//==                 {
//==                     double sori = parameters_.unit_cell()->atom(ia)->symmetry_class()->so_radial_integral(l, order1, order2);
//==                     
//==                     for (int m = -l; m <= l; m++)
//==                     {
//==                         int idx1 = type->indexb_by_l_m_order(l, m, order1);
//==                         int idx2 = type->indexb_by_l_m_order(l, m, order2);
//==                         int idx3 = (m + l != 0) ? type->indexb_by_l_m_order(l, m - 1, order2) : 0;
//==                         int idx4 = (m - l != 0) ? type->indexb_by_l_m_order(l, m + 1, order2) : 0;
//== 
//==                         for (int ist = 0; ist < (int)parameters_.spl_fv_states().local_size(); ist++)
//==                         {
//==                             double_complex z1 = fv_states(offset + idx2, ist) * double(m) * sori;
//==                             hpsi(offset + idx1, ist, 0) += z1;
//==                             hpsi(offset + idx1, ist, 1) -= z1;
//==                             // apply L_{-} operator
//==                             if (m + l) hpsi(offset + idx1, ist, 2) += fv_states(offset + idx3, ist) * sori * 
//==                                                                       sqrt(double(l * (l + 1) - m * (m - 1)));
//==                             // apply L_{+} operator
//==                             if (m - l) hpsi(offset + idx1, ist, 3) += fv_states(offset + idx4, ist) * sori * 
//==                                                                       sqrt(double(l * (l + 1) - m * (m + 1)));
//==                         }
//==                     }
//==                 }
//==             }
//==         }
//==     }
//== }

//=====================================================================================================================
// CPU code, plane-wave basis
//=====================================================================================================================
//** template<> void Band::set_fv_h_o<cpu, pwlo>(K_point* kp, Periodic_function<double>* effective_potential, 
//**                                             mdarray<double_complex, 2>& h, mdarray<double_complex, 2>& o)
//** {
//**     Timer t("sirius::Band::set_fv_h_o");
//**     
//**     h.zero();
//**     o.zero();
//** 
//**     #pragma omp parallel for default(shared)
//**     for (int igkloc2 = 0; igkloc2 < k->num_gkvec_col(); igkloc2++) // loop over columns
//**     {
//**         for (int igkloc1 = 0; igkloc1 < kp->num_gkvec_row(); igkloc1++) // for each column loop over rows
//**         {
//**             if (kp->gklo_basis_descriptor_row(igkloc1).idxglob == gklo_basis_descriptor_col_[igkloc2].idxglob) 
//**             {
//**                 h(igkloc1, igkloc2) = 0.5 * pow(gkvec_len_[igkloc1], 2);
//**                 o(igkloc1, igkloc2) = double_complex(1, 0);
//**             }
//**                                
//**             int ig12 = parameters_.index_g12(gklo_basis_descriptor_row_[igkloc1].ig,
//**                                              gklo_basis_descriptor_col_[igkloc2].ig);
//**             h(igkloc1, igkloc2) += effective_potential->f_pw(ig12);
//**         }
//**     }
//**     
//**     set_fv_h_o_pw_lo<CPU>(effective_potential, num_ranks, h, o);
//** 
//**     set_fv_h_o_lo_lo(h, o);
//** }
//**
//** template<> void K_point::set_fv_h_o_pw_lo<CPU>(Periodic_function<double>* effective_potential, int num_ranks, 
//**                                               mdarray<double_complex, 2>& h, mdarray<double_complex, 2>& o)
//** {
//**     Timer t("sirius::K_point::set_fv_h_o_pw_lo");
//**     
//**     int offset_col = (num_ranks > 1) ? num_gkvec_row() : 0;
//**     
//**     mdarray<Spline<double_complex>*, 2> svlo(parameters_.lmmax_pw(), std::max(num_lo_col(), num_lo_row()));
//** 
//**     // first part: compute <G+k|H|lo> and <G+k|lo>
//** 
//**     Timer t1("sirius::K_point::set_fv_h_o_pw_lo:vlo", false);
//**     Timer t2("sirius::K_point::set_fv_h_o_pw_lo:ohk", false);
//**     Timer t3("sirius::K_point::set_fv_h_o_pw_lo:hvlo", false);
//** 
//**     // compute V|lo>
//**     t1.start();
//**     for (int icol = 0; icol < num_lo_col(); icol++)
//**     {
//**         int ia = gklo_basis_descriptor_col_[num_gkvec_col() + icol].ia;
//**         int lm = gklo_basis_descriptor_col_[num_gkvec_col() + icol].lm;
//**         int idxrf = gklo_basis_descriptor_col_[num_gkvec_col() + icol].idxrf;
//**         
//**         for (int lm1 = 0; lm1 < parameters_.lmmax_pw(); lm1++)
//**         {
//**             svlo(lm1, icol) = new Spline<double_complex>(parameters_.atom(ia)->num_mt_points(), 
//**                                                     parameters_.atom(ia)->radial_grid());
//** 
//**             for (int k = 0; k < parameters_.gaunt().complex_gaunt_packed_L3_size(lm1, lm); k++)
//**             {
//**                 int lm3 = parameters_.gaunt().complex_gaunt_packed_L3(lm1, lm, k).lm3;
//**                 double_complex cg = parameters_.gaunt().complex_gaunt_packed_L3(lm1, lm, k).cg;
//** 
//**                 for (int ir = 0; ir < parameters_.atom(ia)->num_mt_points(); ir++)
//**                 {
//**                     (*svlo(lm1, icol))[ir] += (cg * effective_potential->f_mt<global>(lm3, ir, ia) * 
//**                                                parameters_.atom(ia)->symmetry_class()->radial_function(ir, idxrf));
//**                 }
//**             }
//** 
//**             svlo(lm1, icol)->interpolate();
//**         }
//**     }
//**     t1.stop();
//**     
//**     t2.start();
//**     // compute overlap and kinetic energy
//**     for (int icol = num_gkvec_col(); icol < apwlo_basis_size_col(); icol++)
//**     {
//**         int ia = gklo_basis_descriptor_col_[icol].ia;
//**         int iat = parameters_.atom_type_index_by_id(parameters_.atom(ia)->type_id());
//** 
//**         int l = gklo_basis_descriptor_col_[icol].l;
//**         int lm = gklo_basis_descriptor_col_[icol].lm;
//**         int idxrf = gklo_basis_descriptor_col_[icol].idxrf;
//** 
//**         Spline<double> slo(parameters_.atom(ia)->num_mt_points(), parameters_.atom(ia)->radial_grid());
//**         for (int ir = 0; ir < slo.num_points(); ir++)
//**             slo[ir] = parameters_.atom(ia)->symmetry_class()->radial_function(ir, idxrf);
//**         slo.interpolate();
//**         
//**         #pragma omp parallel for default(shared)
//**         for (int igkloc = 0; igkloc < num_gkvec_row(); igkloc++)
//**         {
//**             o(igkloc, icol) = (fourpi / sqrt(parameters_.omega())) * conj(zil_[l]) * gkvec_ylm_(lm, igkloc) * 
//**                               Spline<double>::integrate(&slo, (*sbessel_[igkloc])(l, iat)) * 
//**                               conj(gkvec_phase_factors_(igkloc, ia));
//** 
//**             // kinetic part <G+k| -1/2 \nabla^2 |lo> = 1/2 |G+k|^2 <G+k|lo>
//**             h(igkloc, icol) = 0.5 * pow(gkvec_len_[igkloc], 2) * o(igkloc, icol);
//**         }
//**     }
//**     t2.stop();
//** 
//**     t3.start();
//**     #pragma omp parallel for default(shared)
//**     for (int igkloc = 0; igkloc < num_gkvec_row(); igkloc++)
//**     {
//**         for (int icol = num_gkvec_col(); icol < apwlo_basis_size_col(); icol++)
//**         {
//**             int ia = gklo_basis_descriptor_col_[icol].ia;
//**             int iat = parameters_.atom_type_index_by_id(parameters_.atom(ia)->type_id());
//** 
//**             //int l = gklo_basis_descriptor_col_[icol].l;
//**             //int lm = gklo_basis_descriptor_col_[icol].lm;
//**             //int idxrf = gklo_basis_descriptor_col_[icol].idxrf;
//** 
//**             //*// compue overlap <G+k|lo>
//**             //*Spline<double> s(parameters_.atom(ia)->num_mt_points(), parameters_.atom(ia)->radial_grid());
//**             //*for (int ir = 0; ir < s.num_points(); ir++)
//**             //*{
//**             //*    s[ir] = (*sbessel_[igkloc])(ir, l, iat) * 
//**             //*            parameters_.atom(ia)->symmetry_class()->radial_function(ir, idxrf);
//**             //*}
//**             //*s.interpolate();
//**             //*    
//**             //*o(igkloc, icol) = (fourpi / sqrt(parameters_.omega())) * conj(zil_[l]) * gkvec_ylm_(lm, igkloc) * 
//**             //*                  s.integrate(2) * conj(gkvec_phase_factors_(igkloc, ia));
//** 
//**             //*// kinetic part <G+k| -1/2 \nabla^2 |lo> = 1/2 |G+k|^2 <G+k|lo>
//**             //*h(igkloc, icol) = 0.5 * pow(gkvec_len_[igkloc], 2) * o(igkloc, icol);
//** 
//**             // add <G+k|V|lo>
//**             double_complex zt1(0, 0);
//**             for (int l1 = 0; l1 <= parameters_.lmax_pw(); l1++)
//**             {
//**                 for (int m1 = -l1; m1 <= l1; m1++)
//**                 {
//**                     int lm1 = Utils::lm_by_l_m(l1, m1);
//** 
//**                     zt1 += Spline<double_complex>::integrate(svlo(lm1, icol - num_gkvec_col()), 
//**                                                         (*sbessel_[igkloc])(l1, iat)) * 
//**                            conj(zil_[l1]) * gkvec_ylm_(lm1, igkloc);
//**                 }
//**             }
//**             zt1 *= ((fourpi / sqrt(parameters_.omega())) * conj(gkvec_phase_factors_(igkloc, ia)));
//**             h(igkloc, icol) += zt1;
//**         }
//**     }
//**     t3.stop();
//**    
//**     // deallocate V|lo>
//**     for (int icol = 0; icol < num_lo_col(); icol++)
//**     {
//**         for (int lm = 0; lm < parameters_.lmmax_pw(); lm++) delete svlo(lm, icol);
//**     }
//** 
//**     // restore the <lo|H|G+k> and <lo|G+k> bocks and exit
//**     if (num_ranks == 1)
//**     {
//**         for (int igkloc = 0; igkloc < num_gkvec_col(); igkloc++)
//**         {
//**             for (int irow = num_gkvec_row(); irow < apwlo_basis_size_row(); irow++)
//**             {
//**                 h(irow, igkloc) = conj(h(igkloc, irow));
//**                 o(irow, igkloc) = conj(o(igkloc, irow));
//**             }
//**         }
//**         return;
//**     }
//** 
//**     // second part: compute <lo|H|G+k> and <lo|G+k>
//** 
//**     // compute V|lo>
//**     t1.start();
//**     for (int irow = 0; irow < num_lo_row(); irow++)
//**     {
//**         int ia = gklo_basis_descriptor_row_[num_gkvec_row() + irow].ia;
//**         int lm = gklo_basis_descriptor_row_[num_gkvec_row() + irow].lm;
//**         int idxrf = gklo_basis_descriptor_row_[num_gkvec_row() + irow].idxrf;
//**         
//**         for (int lm1 = 0; lm1 < parameters_.lmmax_pw(); lm1++)
//**         {
//**             svlo(lm1, irow) = new Spline<double_complex>(parameters_.atom(ia)->num_mt_points(), 
//**                                                     parameters_.atom(ia)->radial_grid());
//** 
//**             for (int k = 0; k < parameters_.gaunt().complex_gaunt_packed_L3_size(lm1, lm); k++)
//**             {
//**                 int lm3 = parameters_.gaunt().complex_gaunt_packed_L3(lm1, lm, k).lm3;
//**                 double_complex cg = parameters_.gaunt().complex_gaunt_packed_L3(lm1, lm, k).cg;
//** 
//**                 for (int ir = 0; ir < parameters_.atom(ia)->num_mt_points(); ir++)
//**                 {
//**                     (*svlo(lm1, irow))[ir] += (cg * effective_potential->f_mt<global>(lm3, ir, ia) * 
//**                                                parameters_.atom(ia)->symmetry_class()->radial_function(ir, idxrf));
//**                 }
//**             }
//** 
//**             svlo(lm1, irow)->interpolate();
//**         }
//**     }
//**     t1.stop();
//**    
//**     t2.start();
//**     for (int irow = num_gkvec_row(); irow < apwlo_basis_size_row(); irow++)
//**     {
//**         int ia = gklo_basis_descriptor_row_[irow].ia;
//**         int iat = parameters_.atom_type_index_by_id(parameters_.atom(ia)->type_id());
//** 
//**         int l = gklo_basis_descriptor_row_[irow].l;
//**         int lm = gklo_basis_descriptor_row_[irow].lm;
//**         int idxrf = gklo_basis_descriptor_row_[irow].idxrf;
//** 
//**         // compue overlap <lo|G+k>
//**         Spline<double> slo(parameters_.atom(ia)->num_mt_points(), parameters_.atom(ia)->radial_grid());
//**         for (int ir = 0; ir < slo.num_points(); ir++)
//**             slo[ir] = parameters_.atom(ia)->symmetry_class()->radial_function(ir, idxrf);
//**         slo.interpolate();
//**         
//**         #pragma omp parallel for default(shared)
//**         for (int igkloc = 0; igkloc < num_gkvec_col(); igkloc++)
//**         {
//**             o(irow, igkloc) = (fourpi / sqrt(parameters_.omega())) * zil_[l] * 
//**                               conj(gkvec_ylm_(lm, offset_col + igkloc)) * 
//**                               Spline<double>::integrate(&slo, (*sbessel_[offset_col + igkloc])(l, iat)) * 
//**                               gkvec_phase_factors_(offset_col + igkloc, ia);
//** 
//**             // kinetic part <li| -1/2 \nabla^2 |G+k> = 1/2 |G+k|^2 <lo|G+k>
//**             h(irow, igkloc) = 0.5 * pow(gkvec_len_[offset_col + igkloc], 2) * o(irow, igkloc);
//**         }
//**     }
//**     t2.stop();
//** 
//**     t3.start();
//**     #pragma omp parallel for default(shared)
//**     for (int igkloc = 0; igkloc < num_gkvec_col(); igkloc++)
//**     {
//**         for (int irow = num_gkvec_row(); irow < apwlo_basis_size_row(); irow++)
//**         {
//**             int ia = gklo_basis_descriptor_row_[irow].ia;
//**             int iat = parameters_.atom_type_index_by_id(parameters_.atom(ia)->type_id());
//** 
//**             //int l = gklo_basis_descriptor_row_[irow].l;
//**             //int lm = gklo_basis_descriptor_row_[irow].lm;
//**             //int idxrf = gklo_basis_descriptor_row_[irow].idxrf;
//** 
//**             //*// compue overlap <lo|G+k>
//**             //*Spline<double> s(parameters_.atom(ia)->num_mt_points(), parameters_.atom(ia)->radial_grid());
//**             //*for (int ir = 0; ir < s.num_points(); ir++)
//**             //*    s[ir] = (*sbessel_[offset_col + igkloc])(ir, l, iat) * 
//**             //*            parameters_.atom(ia)->symmetry_class()->radial_function(ir, idxrf);
//**             //*s.interpolate();
//**             //*    
//**             //*o(irow, igkloc) = (fourpi / sqrt(parameters_.omega())) * zil_[l] * 
//**             //*                  conj(gkvec_ylm_(lm, offset_col + igkloc)) * s.integrate(2) * 
//**             //*                  gkvec_phase_factors_(offset_col + igkloc, ia);
//** 
//**             //*// kinetic part <li| -1/2 \nabla^2 |G+k> = 1/2 |G+k|^2 <lo|G+k>
//**             //*h(irow, igkloc) = 0.5 * pow(gkvec_len_[offset_col + igkloc], 2) * o(irow, igkloc);
//** 
//**             // add <lo|V|G+k>
//**             double_complex zt1(0, 0);
//**             for (int l1 = 0; l1 <= parameters_.lmax_pw(); l1++)
//**             {
//**                 for (int m1 = -l1; m1 <= l1; m1++)
//**                 {
//**                     int lm1 = Utils::lm_by_l_m(l1, m1);
//** 
//**                     zt1 += conj(Spline<double_complex>::integrate(svlo(lm1, irow - num_gkvec_row()), 
//**                                                              (*sbessel_[offset_col + igkloc])(l1, iat))) * 
//**                            zil_[l1] * conj(gkvec_ylm_(lm1, offset_col + igkloc));
//**                 }
//**             }
//**             zt1 *= ((fourpi / sqrt(parameters_.omega())) * gkvec_phase_factors_(offset_col + igkloc, ia));
//**             h(irow, igkloc) += zt1;
//**         }
//**     }
//**     t3.stop();
//**     
//**     for (int irow = 0; irow < num_lo_row(); irow++)
//**     {
//**         for (int lm = 0; lm < parameters_.lmmax_pw(); lm++) delete svlo(lm, irow);
//**     }
//** }
//** 
//** template<> void K_point::set_fv_h_o<cpu, pwlo>(Periodic_function<double>* effective_potential, int num_ranks,
//**                                               mdarray<double_complex, 2>& h, mdarray<double_complex, 2>& o)
//** {
//**     Timer t("sirius::K_point::set_fv_h_o");
//**     
//**     h.zero();
//**     o.zero();
//** 
//**     #pragma omp parallel for default(shared)
//**     for (int igkloc2 = 0; igkloc2 < num_gkvec_col(); igkloc2++) // loop over columns
//**     {
//**         for (int igkloc1 = 0; igkloc1 < num_gkvec_row(); igkloc1++) // for each column loop over rows
//**         {
//**             if (gklo_basis_descriptor_row_[igkloc1].idxglob == gklo_basis_descriptor_col_[igkloc2].idxglob) 
//**             {
//**                 h(igkloc1, igkloc2) = 0.5 * pow(gkvec_len_[igkloc1], 2);
//**                 o(igkloc1, igkloc2) = double_complex(1, 0);
//**             }
//**                                
//**             int ig12 = parameters_.index_g12(gklo_basis_descriptor_row_[igkloc1].ig,
//**                                              gklo_basis_descriptor_col_[igkloc2].ig);
//**             h(igkloc1, igkloc2) += effective_potential->f_pw(ig12);
//**         }
//**     }
//**     
//**     set_fv_h_o_pw_lo<CPU>(effective_potential, num_ranks, h, o);
//** 
//**     set_fv_h_o_lo_lo(h, o);
//** }
//** 
//** 


//=====================================================================================================================
// GPU code, plane-wave basis
//=====================================================================================================================
//** template<> void K_point::set_fv_h_o<gpu, pwlo>(Periodic_function<double>* effective_potential, int num_ranks,
//**                                               mdarray<double_complex, 2>& h, mdarray<double_complex, 2>& o)
//** {
//**     Timer t("sirius::K_point::set_fv_h_o");
//**     
//**     h.zero();
//**     o.zero();
//** 
//**     #pragma omp parallel for default(shared)
//**     for (int igkloc2 = 0; igkloc2 < num_gkvec_col(); igkloc2++) // loop over columns
//**     {
//**         for (int igkloc1 = 0; igkloc1 < num_gkvec_row(); igkloc1++) // for each column loop over rows
//**         {
//**             if (gklo_basis_descriptor_row_[igkloc1].idxglob == gklo_basis_descriptor_col_[igkloc2].idxglob) 
//**             {
//**                 h(igkloc1, igkloc2) = 0.5 * pow(gkvec_len_[igkloc1], 2);
//**                 o(igkloc1, igkloc2) = double_complex(1, 0);
//**             }
//**                                
//**             int ig12 = parameters_.index_g12(gklo_basis_descriptor_row_[igkloc1].ig,
//**                                              gklo_basis_descriptor_col_[igkloc2].ig);
//**             h(igkloc1, igkloc2) += effective_potential->f_pw(ig12);
//**         }
//**     }
//**     
//**     set_fv_h_o_pw_lo<GPU>(effective_potential, num_ranks, h, o);
//** 
//**     set_fv_h_o_lo_lo(h, o);
//** }
//** #endif
//** 
//** template<> void K_point::set_fv_h_o_pw_lo<GPU>(Periodic_function<double>* effective_potential, int num_ranks, 
//**                                               mdarray<double_complex, 2>& h, mdarray<double_complex, 2>& o)
//** {
//**     Timer t("sirius::K_point::set_fv_h_o_pw_lo");
//**     
//**     // ===========================================
//**     // first part: compute <G+k|H|lo> and <G+k|lo>
//**     // ===========================================
//** 
//**     Timer t1("sirius::K_point::set_fv_h_o_pw_lo:vlo", false);
//**     Timer t2("sirius::K_point::set_fv_h_o_pw_lo:ohk", false);
//**     Timer t3("sirius::K_point::set_fv_h_o_pw_lo:hvlo", false);
//** 
//**     mdarray<int, 1> kargs(4);
//**     kargs(0) = parameters_.num_atom_types();
//**     kargs(1) = parameters_.max_num_mt_points();
//**     kargs(2) = parameters_.lmax_pw();
//**     kargs(3) = parameters_.lmmax_pw();
//**     kargs.allocate_on_device();
//**     kargs.copy_to_device();
//** 
//**     // =========================
//**     // compute V|lo> for columns
//**     // =========================
//**     t1.start();
//**     mdarray<double_complex, 3> vlo_coefs(parameters_.max_num_mt_points() * 4, parameters_.lmmax_pw(), num_lo_col());
//**     #pragma omp parallel for default(shared)
//**     for (int icol = 0; icol < num_lo_col(); icol++)
//**     {
//**         int ia = gklo_basis_descriptor_col_[num_gkvec_col() + icol].ia;
//**         int lm = gklo_basis_descriptor_col_[num_gkvec_col() + icol].lm;
//**         int idxrf = gklo_basis_descriptor_col_[num_gkvec_col() + icol].idxrf;
//**         
//**         for (int lm1 = 0; lm1 < parameters_.lmmax_pw(); lm1++)
//**         {
//**             Spline<double_complex> s(parameters_.atom(ia)->num_mt_points(), parameters_.atom(ia)->radial_grid());
//** 
//**             for (int k = 0; k < parameters_.gaunt().complex_gaunt_packed_L3_size(lm1, lm); k++)
//**             {
//**                 int lm3 = parameters_.gaunt().complex_gaunt_packed_L3(lm1, lm, k).lm3;
//**                 double_complex cg = parameters_.gaunt().complex_gaunt_packed_L3(lm1, lm, k).cg;
//** 
//**                 for (int ir = 0; ir < parameters_.atom(ia)->num_mt_points(); ir++)
//**                 {
//**                     s[ir] += (cg * effective_potential->f_rlm(lm3, ir, ia) * 
//**                               parameters_.atom(ia)->symmetry_class()->radial_function(ir, idxrf));
//**                 }
//**             }
//**             s.interpolate();
//**             s.get_coefs(&vlo_coefs(0, lm1, icol), parameters_.max_num_mt_points());
//**         }
//**     }
//**     vlo_coefs.pin_memory();
//**     vlo_coefs.allocate_on_device();
//**     vlo_coefs.async_copy_to_device(-1);
//**     t1.stop();
//**     
//**     // ===========================================
//**     // pack Bessel function splines into one array
//**     // ===========================================
//**     mdarray<double, 4> sbessel_coefs(parameters_.max_num_mt_points() * 4, parameters_.lmax_pw() + 1, 
//**                                      parameters_.num_atom_types(), num_gkvec_row());
//**     for (int igkloc = 0; igkloc < num_gkvec_row(); igkloc++)
//**     {
//**         for (int iat = 0; iat < parameters_.num_atom_types(); iat++)
//**         {
//**             for (int l = 0; l <= parameters_.lmax_pw(); l++)
//**             {
//**                 (*sbessel_[igkloc])(l, iat)->get_coefs(&sbessel_coefs(0, l, iat, igkloc), 
//**                                                        parameters_.max_num_mt_points());
//**             }
//**         }
//**     }
//**     sbessel_coefs.pin_memory();
//**     sbessel_coefs.allocate_on_device();
//**     sbessel_coefs.async_copy_to_device(-1);
//** 
//**     // ==============================
//**     // pack lo splines into one array
//**     // ==============================
//**     mdarray<double, 2> lo_coefs(parameters_.max_num_mt_points() * 4, num_lo_col());
//**     mdarray<int, 1> l_by_ilo(num_lo_col());
//**     mdarray<int, 1> iat_by_ilo(num_lo_col());
//**     for (int icol = 0; icol < num_lo_col(); icol++)
//**     {
//**         int ia = gklo_basis_descriptor_col_[num_gkvec_col() + icol].ia;
//**         l_by_ilo(icol) = gklo_basis_descriptor_col_[num_gkvec_col() + icol].l;
//**         iat_by_ilo(icol) = parameters_.atom_type_index_by_id(parameters_.atom(ia)->type_id());
//** 
//**         int idxrf = gklo_basis_descriptor_col_[num_gkvec_col() + icol].idxrf;
//** 
//**         Spline<double> s(parameters_.atom(ia)->num_mt_points(), parameters_.atom(ia)->radial_grid());
//**         for (int ir = 0; ir < parameters_.atom(ia)->num_mt_points(); ir++)
//**             s[ir] = parameters_.atom(ia)->symmetry_class()->radial_function(ir, idxrf);
//**         s.interpolate();
//**         s.get_coefs(&lo_coefs(0, icol), parameters_.max_num_mt_points());
//**     }
//**     lo_coefs.pin_memory();
//**     lo_coefs.allocate_on_device();
//**     lo_coefs.async_copy_to_device(-1);
//**     l_by_ilo.allocate_on_device();
//**     l_by_ilo.async_copy_to_device(-1);
//**     iat_by_ilo.allocate_on_device();
//**     iat_by_ilo.async_copy_to_device(-1);
//** 
//**     // ============
//**     // radial grids
//**     // ============
//**     mdarray<double, 2> r_dr(parameters_.max_num_mt_points() * 2, parameters_.num_atom_types());
//**     mdarray<int, 1> nmtp_by_iat(parameters_.num_atom_types());
//**     for (int iat = 0; iat < parameters_.num_atom_types(); iat++)
//**     {
//**         nmtp_by_iat(iat) = parameters_.atom_type(iat)->num_mt_points();
//**         parameters_.atom_type(iat)->radial_grid().get_r_dr(&r_dr(0, iat), parameters_.max_num_mt_points());
//**     }
//**     r_dr.allocate_on_device();
//**     r_dr.async_copy_to_device(-1);
//**     nmtp_by_iat.allocate_on_device();
//**     nmtp_by_iat.async_copy_to_device(-1);
//** 
//**     mdarray<double, 2> jlo(num_gkvec_row(), num_lo_col());
//**     jlo.allocate_on_device();
//** 
//**     t2.start();
//**     sbessel_lo_inner_product_gpu(kargs.get_ptr_device(), num_gkvec_row(), num_lo_col(), l_by_ilo.get_ptr_device(), 
//**                                  iat_by_ilo.get_ptr_device(), nmtp_by_iat.get_ptr_device(), r_dr.get_ptr_device(), 
//**                                  sbessel_coefs.get_ptr_device(), lo_coefs.get_ptr_device(), jlo.get_ptr_device());
//**     jlo.copy_to_host();
//**     // compute overlap and kinetic energy
//**     for (int icol = num_gkvec_col(); icol < apwlo_basis_size_col(); icol++)
//**     {
//**         int ia = gklo_basis_descriptor_col_[icol].ia;
//**         int l = gklo_basis_descriptor_col_[icol].l;
//**         int lm = gklo_basis_descriptor_col_[icol].lm;
//** 
//**         for (int igkloc = 0; igkloc < num_gkvec_row(); igkloc++)
//**         {
//**             o(igkloc, icol) = (fourpi / sqrt(parameters_.omega())) * conj(zil_[l]) * gkvec_ylm_(lm, igkloc) * 
//**                               jlo(igkloc, icol - num_gkvec_col()) * conj(gkvec_phase_factors_(igkloc, ia));
//** 
//**             // kinetic part <G+k| -1/2 \nabla^2 |lo> = 1/2 |G+k|^2 <G+k|lo>
//**             h(igkloc, icol) = 0.5 * pow(gkvec_len_[igkloc], 2) * o(igkloc, icol);
//**         }
//**     }
//**     t2.stop();
//** 
//**     l_by_lm_.allocate_on_device();
//**     l_by_lm_.copy_to_device();
//** 
//**     mdarray<double_complex, 3> jvlo(parameters_.lmmax_pw(), num_gkvec_row(), num_lo_col());
//**     jvlo.allocate_on_device();
//**     
//**     t3.start();
//**     sbessel_vlo_inner_product_gpu(kargs.get_ptr_device(), num_gkvec_row(), num_lo_col(), parameters_.lmmax_pw(), 
//**                                   l_by_lm_.get_ptr_device(), iat_by_ilo.get_ptr_device(), nmtp_by_iat.get_ptr_device(), 
//**                                   r_dr.get_ptr_device(), sbessel_coefs.get_ptr_device(), vlo_coefs.get_ptr_device(), 
//**                                   jvlo.get_ptr_device());
//**     jvlo.copy_to_host();
//** 
//**     l_by_lm_.deallocate_on_device();
//** 
//**     #pragma omp parallel for default(shared)
//**     for (int igkloc = 0; igkloc < num_gkvec_row(); igkloc++)
//**     {
//**         for (int icol = num_gkvec_col(); icol < apwlo_basis_size_col(); icol++)
//**         {
//**             int ia = gklo_basis_descriptor_col_[icol].ia;
//** 
//**             // add <G+k|V|lo>
//**             double_complex zt1(0, 0);
//**             for (int l = 0; l <= parameters_.lmax_pw(); l++)
//**             {
//**                 for (int m = -l; m <= l; m++)
//**                 {
//**                     int lm = Utils::lm_by_l_m(l, m);
//**                     zt1 += jvlo(lm, igkloc, icol - num_gkvec_col()) * conj(zil_[l]) * gkvec_ylm_(lm, igkloc);
//**                 }
//**             }
//**             zt1 *= ((fourpi / sqrt(parameters_.omega())) * conj(gkvec_phase_factors_(igkloc, ia)));
//**             h(igkloc, icol) += zt1;
//**         }
//**     }
//**     t3.stop();
//**    
//**     // restore the <lo|H|G+k> and <lo|G+k> bocks and exit
//**     if (num_ranks == 1)
//**     {
//**         for (int igkloc = 0; igkloc < num_gkvec_col(); igkloc++)
//**         {
//**             for (int irow = num_gkvec_row(); irow < apwlo_basis_size_row(); irow++)
//**             {
//**                 h(irow, igkloc) = conj(h(igkloc, irow));
//**                 o(irow, igkloc) = conj(o(igkloc, irow));
//**             }
//**         }
//**         return;
//**     }
//** 
//**     //** // second part: compute <lo|H|G+k> and <lo|G+k>
//** 
//**     //** int offset_col = (num_ranks > 1) ? num_gkvec_row() : 0;
//**     //** // compute V|lo>
//**     //** t1.start();
//**     //** for (int irow = 0; irow < num_lo_row(); irow++)
//**     //** {
//**     //**     int ia = gklo_basis_descriptor_row_[num_gkvec_row() + irow].ia;
//**     //**     int lm = gklo_basis_descriptor_row_[num_gkvec_row() + irow].lm;
//**     //**     int idxrf = gklo_basis_descriptor_row_[num_gkvec_row() + irow].idxrf;
//**     //**     
//**     //**     for (int lm1 = 0; lm1 < parameters_.lmmax_pw(); lm1++)
//**     //**     {
//**     //**         svlo(lm1, irow) = new Spline<double_complex>(parameters_.atom(ia)->num_mt_points(), 
//**     //**                                                 parameters_.atom(ia)->radial_grid());
//** 
//**     //**         for (int k = 0; k < parameters_.gaunt().complex_gaunt_packed_L3_size(lm1, lm); k++)
//**     //**         {
//**     //**             int lm3 = parameters_.gaunt().complex_gaunt_packed_L3(lm1, lm, k).lm3;
//**     //**             double_complex cg = parameters_.gaunt().complex_gaunt_packed_L3(lm1, lm, k).cg;
//** 
//**     //**             for (int ir = 0; ir < parameters_.atom(ia)->num_mt_points(); ir++)
//**     //**             {
//**     //**                 (*svlo(lm1, irow))[ir] += (cg * effective_potential->f_rlm(lm3, ir, ia) * 
//**     //**                                            parameters_.atom(ia)->symmetry_class()->radial_function(ir, idxrf));
//**     //**             }
//**     //**         }
//** 
//**     //**         svlo(lm1, irow)->interpolate();
//**     //**     }
//**     //** }
//**     //** t1.stop();
//**    
//**     //** t2.start();
//**     //** for (int irow = num_gkvec_row(); irow < apwlo_basis_size_row(); irow++)
//**     //** {
//**     //**     int ia = gklo_basis_descriptor_row_[irow].ia;
//**     //**     int iat = parameters_.atom_type_index_by_id(parameters_.atom(ia)->type_id());
//** 
//**     //**     int l = gklo_basis_descriptor_row_[irow].l;
//**     //**     int lm = gklo_basis_descriptor_row_[irow].lm;
//**     //**     int idxrf = gklo_basis_descriptor_row_[irow].idxrf;
//** 
//**     //**     // compue overlap <lo|G+k>
//**     //**     Spline<double> slo(parameters_.atom(ia)->num_mt_points(), parameters_.atom(ia)->radial_grid());
//**     //**     for (int ir = 0; ir < slo.num_points(); ir++)
//**     //**         slo[ir] = parameters_.atom(ia)->symmetry_class()->radial_function(ir, idxrf);
//**     //**     slo.interpolate();
//**     //**     
//**     //**     #pragma omp parallel for default(shared)
//**     //**     for (int igkloc = 0; igkloc < num_gkvec_col(); igkloc++)
//**     //**     {
//**     //**         o(irow, igkloc) = (fourpi / sqrt(parameters_.omega())) * zil_[l] * 
//**     //**                           conj(gkvec_ylm_(lm, offset_col + igkloc)) * 
//**     //**                           Spline<double>::integrate(&slo, (*sbessel_[offset_col + igkloc])(l, iat)) * 
//**     //**                           gkvec_phase_factors_(offset_col + igkloc, ia);
//** 
//**     //**         // kinetic part <li| -1/2 \nabla^2 |G+k> = 1/2 |G+k|^2 <lo|G+k>
//**     //**         h(irow, igkloc) = 0.5 * pow(gkvec_len_[offset_col + igkloc], 2) * o(irow, igkloc);
//**     //**     }
//**     //** }
//**     //** t2.stop();
//** 
//**     //** t3.start();
//**     //** #pragma omp parallel for default(shared)
//**     //** for (int igkloc = 0; igkloc < num_gkvec_col(); igkloc++)
//**     //** {
//**     //**     for (int irow = num_gkvec_row(); irow < apwlo_basis_size_row(); irow++)
//**     //**     {
//**     //**         int ia = gklo_basis_descriptor_row_[irow].ia;
//**     //**         int iat = parameters_.atom_type_index_by_id(parameters_.atom(ia)->type_id());
//** 
//**     //**         //int l = gklo_basis_descriptor_row_[irow].l;
//**     //**         //int lm = gklo_basis_descriptor_row_[irow].lm;
//**     //**         //int idxrf = gklo_basis_descriptor_row_[irow].idxrf;
//** 
//**     //**         //*// compue overlap <lo|G+k>
//**     //**         //*Spline<double> s(parameters_.atom(ia)->num_mt_points(), parameters_.atom(ia)->radial_grid());
//**     //**         //*for (int ir = 0; ir < s.num_points(); ir++)
//**     //**         //*    s[ir] = (*sbessel_[offset_col + igkloc])(ir, l, iat) * 
//**     //**         //*            parameters_.atom(ia)->symmetry_class()->radial_function(ir, idxrf);
//**     //**         //*s.interpolate();
//**     //**         //*    
//**     //**         //*o(irow, igkloc) = (fourpi / sqrt(parameters_.omega())) * zil_[l] * 
//**     //**         //*                  conj(gkvec_ylm_(lm, offset_col + igkloc)) * s.integrate(2) * 
//**     //**         //*                  gkvec_phase_factors_(offset_col + igkloc, ia);
//** 
//**     //**         //*// kinetic part <li| -1/2 \nabla^2 |G+k> = 1/2 |G+k|^2 <lo|G+k>
//**     //**         //*h(irow, igkloc) = 0.5 * pow(gkvec_len_[offset_col + igkloc], 2) * o(irow, igkloc);
//** 
//**     //**         // add <lo|V|G+k>
//**     //**         double_complex zt1(0, 0);
//**     //**         for (int l1 = 0; l1 <= parameters_.lmax_pw(); l1++)
//**     //**         {
//**     //**             for (int m1 = -l1; m1 <= l1; m1++)
//**     //**             {
//**     //**                 int lm1 = Utils::lm_by_l_m(l1, m1);
//** 
//**     //**                 zt1 += conj(Spline<double_complex>::integrate(svlo(lm1, irow - num_gkvec_row()), 
//**     //**                                                          (*sbessel_[offset_col + igkloc])(l1, iat))) * 
//**     //**                        zil_[l1] * conj(gkvec_ylm_(lm1, offset_col + igkloc));
//**     //**             }
//**     //**         }
//**     //**         zt1 *= ((fourpi / sqrt(parameters_.omega())) * gkvec_phase_factors_(offset_col + igkloc, ia));
//**     //**         h(irow, igkloc) += zt1;
//**     //**     }
//**     //** }
//**     //** t3.stop();
//**     //** 
//**     //** for (int irow = 0; irow < num_lo_row(); irow++)
//**     //** {
//**     //**     for (int lm = 0; lm < parameters_.lmmax_pw(); lm++) delete svlo(lm, irow);
//**     //** }
//** }
//** 
//**


//=====================================================================================================================
// CPU code, (L)APW+lo basis
//=====================================================================================================================
<<<<<<< HEAD
template<> 
void Band::set_fv_h_o<cpu, full_potential_lapwlo>(K_point* kp, 
                                                  Periodic_function<double>* effective_potential,
                                                  dmatrix<double_complex>& h, 
                                                  dmatrix<double_complex>& o)
{
    log_function_enter(__func__);
    Timer t("sirius::Band::set_fv_h_o", kp->comm());

    h.zero();
    o.zero();

    int naw = parameters_.unit_cell()->mt_aw_basis_size();

    /* generate and conjugate panel of matching coefficients; this would be the <bra| states */
    dmatrix<double_complex> alm_panel_n(nullptr, kp->num_gkvec(), naw, kp->blacs_grid());
    alm_panel_n.allocate(alloc_mode);

    kp->alm_coeffs_row()->generate<true>(alm_panel_n);
    for (int j = 0; j < alm_panel_n.num_cols_local(); j++)
    {
        for (int i = 0; i < alm_panel_n.num_rows_local(); i++) alm_panel_n(i, j) = conj(alm_panel_n(i, j));
    }

    /* generate another panel of matching coefficients; this would be the |ket> states */
    dmatrix<double_complex> alm_panel_t(nullptr, naw, kp->num_gkvec(), kp->blacs_grid());
    alm_panel_t.allocate(alloc_mode);
    kp->alm_coeffs_col()->generate<false>(alm_panel_t);

    /* generate slice of matching coefficients */
    splindex<block> sspl_gkvec(kp->num_gkvec_col(), kp->num_ranks_row(), kp->rank_row());
    mdarray<double_complex, 2> alm_v(naw, sspl_gkvec.local_size());
    kp->alm_coeffs_col()->generate(sspl_gkvec, alm_v);

    mdarray<double_complex, 2> halm_v(naw, sspl_gkvec.local_size());
    /* apply muffin-tin Hamiltonian to alm slice */
    apply_hmt_to_apw<nm>(alm_v, halm_v);

    /* scatter halm slice to panels */
    dmatrix<double_complex> halm_panel_t(nullptr, naw, kp->num_gkvec(), kp->blacs_grid());
    halm_panel_t.allocate(alloc_mode);
    halm_panel_t.scatter(halm_v);
=======
//== template<> 
//== void Band::set_fv_h_o<cpu, full_potential_lapwlo>(K_point* kp, 
//==                                                   Periodic_function<double>* effective_potential,
//==                                                   dmatrix<double_complex>& h, 
//==                                                   dmatrix<double_complex>& o)
//== {
//==     log_function_enter(__func__);
//==     Timer t("sirius::Band::set_fv_h_o", _global_timer_);
//== 
//==     h.zero();
//==     o.zero();
//== 
//==     int naw = parameters_.unit_cell()->mt_aw_basis_size();
//== 
//==     /* generate and conjugate panel of matching coefficients; this would be the <bra| states */
//==     dmatrix<double_complex> alm_panel_n;
//==     alm_panel_n.set_dimensions(kp->num_gkvec(), naw, parameters_.blacs_context());
//==     alm_panel_n.allocate(alloc_mode);
//== 
//==     kp->alm_coeffs_row()->generate<true>(alm_panel_n);
//==     for (int j = 0; j < alm_panel_n.num_cols_local(); j++)
//==     {
//==         for (int i = 0; i < alm_panel_n.num_rows_local(); i++) alm_panel_n(i, j) = conj(alm_panel_n(i, j));
//==     }
//== 
//==     /* generate another panel of matching coefficients; this would be the |ket> states */
//==     dmatrix<double_complex> alm_panel_t;
//==     alm_panel_t.set_dimensions(naw, kp->num_gkvec(), parameters_.blacs_context());
//==     alm_panel_t.allocate(alloc_mode);
//==     kp->alm_coeffs_col()->generate<false>(alm_panel_t);
//== 
//==     /* generate slice of matching coefficients */
//==     splindex<block> sspl_gkvec(kp->num_gkvec_col(), kp->num_ranks_row(), kp->rank_row());
//==     mdarray<double_complex, 2> alm_v(naw, sspl_gkvec.local_size());
//==     kp->alm_coeffs_col()->generate(sspl_gkvec, alm_v);
//== 
//==     mdarray<double_complex, 2> halm_v(naw, sspl_gkvec.local_size());
//==     /* apply muffin-tin Hamiltonian to alm slice */
//==     apply_hmt_to_apw<nm>(alm_v, halm_v);
//== 
//==     /* scatter halm slice to panels */
//==     dmatrix<double_complex> halm_panel_t;
//==     halm_panel_t.set_dimensions(naw, kp->num_gkvec(), parameters_.blacs_context());
//==     halm_panel_t.allocate(alloc_mode);
//==     halm_panel_t.scatter(halm_v, parameters_.mpi_grid().communicator(1 << _dim_row_));
//==     
//==     // TODO: this depends on implementation and will possibly be simplified
//==     /* all the above data preparation is done in order to 
//==      * execute "normal" pzgemm without matrix transpose 
//==      * because it gives the best performance
//==      */
//==     Timer t1("sirius::Band::set_fv_h_o|zgemm", _global_timer_);
//==     blas<CPU>::gemm(0, 0, kp->num_gkvec(), kp->num_gkvec(), naw, complex_one, alm_panel_n, halm_panel_t, 
//==                     complex_zero, h); 
//==     
//==     blas<CPU>::gemm(0, 0, kp->num_gkvec(), kp->num_gkvec(), naw, complex_one, alm_panel_n, alm_panel_t, 
//==                     complex_zero, o); 
//==     t1.stop();
//== 
//==     mdarray<double_complex, 2> alm_row(kp->num_gkvec_row(), parameters_.unit_cell()->max_mt_aw_basis_size());
//==     mdarray<double_complex, 2> alm_col(kp->num_gkvec_col(), parameters_.unit_cell()->max_mt_aw_basis_size());
//== 
//==     for (int ia = 0; ia < parameters_.unit_cell()->num_atoms(); ia++)
//==     {
//==         Atom* atom = parameters_.unit_cell()->atom(ia);
//==         Atom_type* type = atom->type();
//==        
//==         /* generate matching coefficients for current atom */
//==         kp->alm_coeffs_row()->generate(ia, alm_row);
//==         for (int xi = 0; xi < type->mt_aw_basis_size(); xi++)
//==         {
//==             for (int igk = 0; igk < kp->num_gkvec_row(); igk++) alm_row(igk, xi) = conj(alm_row(igk, xi));
//==         }
//==         kp->alm_coeffs_col()->generate(ia, alm_col);
//==         
//==         /* setup apw-lo and lo-apw blocks */
//==         set_fv_h_o_apw_lo(kp, type, atom, ia, alm_row, alm_col, h.data(), o.data());
//==     }
//==     
//==     /* add interstitial contributon */
//==     set_fv_h_o_it(kp, effective_potential, h.data(), o.data());
//== 
//==     /* setup lo-lo block */
//==     set_fv_h_o_lo_lo(kp, h.data(), o.data());
//== 
//==     log_function_exit(__func__);
//==     kp->comm().barrier();
//== }

template<> 
void Band::set_fv_h_o<CPU, full_potential_lapwlo>(K_point* kp__,
                                                  Periodic_function<double>* effective_potential__,
                                                  dmatrix<double_complex>& h__,
                                                  dmatrix<double_complex>& o__)
{
    LOG_FUNC_BEGIN();

    Timer t("sirius::Band::set_fv_h_o", kp__->comm());
>>>>>>> 53d287f3
    
    // TODO: this depends on implementation and will possibly be simplified
    /* all the above data preparation is done in order to 
     * execute "normal" pzgemm without matrix transpose 
     * because it gives the best performance
     */
    Timer t1("sirius::Band::set_fv_h_o|zgemm");
    blas<cpu>::gemm(0, 0, kp->num_gkvec(), kp->num_gkvec(), naw, complex_one, alm_panel_n, halm_panel_t, 
                    complex_zero, h); 
    
    blas<cpu>::gemm(0, 0, kp->num_gkvec(), kp->num_gkvec(), naw, complex_one, alm_panel_n, alm_panel_t, 
                    complex_zero, o); 
    double tval = t1.stop();
    if (kp->comm().rank() == 0)
    {
        printf("pzgemm time : %12.6f\n", tval);
    }

    mdarray<double_complex, 2> alm_row(kp->num_gkvec_row(), parameters_.unit_cell()->max_mt_aw_basis_size());
    mdarray<double_complex, 2> alm_col(kp->num_gkvec_col(), parameters_.unit_cell()->max_mt_aw_basis_size());

    for (int ia = 0; ia < parameters_.unit_cell()->num_atoms(); ia++)
    {
        Atom* atom = parameters_.unit_cell()->atom(ia);
        Atom_type* type = atom->type();
       
        /* generate matching coefficients for current atom */
        kp->alm_coeffs_row()->generate(ia, alm_row);
        for (int xi = 0; xi < type->mt_aw_basis_size(); xi++)
        {
            for (int igk = 0; igk < kp->num_gkvec_row(); igk++) alm_row(igk, xi) = conj(alm_row(igk, xi));
        }
<<<<<<< HEAD
        kp->alm_coeffs_col()->generate(ia, alm_col);
        
=======

        kp__->alm_coeffs_col()->generate(ia, alm_col);

        linalg<CPU>::gemm(0, 1, kp__->num_gkvec_row(), kp__->num_gkvec_col(), type->mt_aw_basis_size(), complex_one, 
                          alm_row.at<CPU>(), alm_row.ld(), alm_col.at<CPU>(), alm_col.ld(), complex_one, o__.at<CPU>(), o__.ld()); 

        apply_hmt_to_apw<nm>(kp__->num_gkvec_col(), ia, alm_col, halm_col);

        linalg<CPU>::gemm(0, 1, kp__->num_gkvec_row(), kp__->num_gkvec_col(), type->mt_aw_basis_size(), complex_one, 
                          alm_row.at<CPU>(), alm_row.ld(), halm_col.at<CPU>(), halm_col.ld(), complex_one, h__.at<CPU>(), h__.ld());

>>>>>>> 53d287f3
        /* setup apw-lo and lo-apw blocks */
        set_fv_h_o_apw_lo(kp, type, atom, ia, alm_row, alm_col, h.panel(), o.panel());
    }
    
    /* add interstitial contributon */
    set_fv_h_o_it(kp, effective_potential, h.panel(), o.panel());

    /* setup lo-lo block */
<<<<<<< HEAD
    set_fv_h_o_lo_lo(kp, h.panel(), o.panel());

    log_function_exit(__func__);
=======
    set_fv_h_o_lo_lo(kp__, h__.panel(), o__.panel());

    LOG_FUNC_END();
>>>>>>> 53d287f3
}

//== template<> 
//== void Band::set_fv_h_o<cpu, full_potential_lapwlo>(K_point* kp__,
//==                                                   Periodic_function<double>* effective_potential__,
//==                                                   dmatrix<double_complex>& h__,
//==                                                   dmatrix<double_complex>& o__)
//== {
//==     Timer t("sirius::Band::set_fv_h_o", kp__->comm());
//==     
//==     h__.zero();
//==     o__.zero();
//== 
//==     mdarray<double_complex, 2> alm_row(kp__->num_gkvec_row(), parameters_.unit_cell()->max_mt_aw_basis_size());
//==     mdarray<double_complex, 2> alm_col(kp__->num_gkvec_col(), parameters_.unit_cell()->max_mt_aw_basis_size());
//==     mdarray<double_complex, 2> halm_col(kp__->num_gkvec_col(), parameters_.unit_cell()->max_mt_aw_basis_size());
//== 
//==     for (int ia = 0; ia < parameters_.unit_cell()->num_atoms(); ia++)
//==     {
//==         Atom* atom = parameters_.unit_cell()->atom(ia);
//==         Atom_type* type = atom->type();
//==        
//==         /* generate matching coefficients for current atom */
//==         kp__->alm_coeffs_row()->generate(ia, alm_row);
//==         for (int xi = 0; xi < type->mt_aw_basis_size(); xi++)
//==         {
//==             for (int igk = 0; igk < kp__->num_gkvec_row(); igk++) alm_row(igk, xi) = conj(alm_row(igk, xi));
//==         }
//== 
//==         kp__->alm_coeffs_col()->generate(ia, alm_col);
//== 
//==         blas<cpu>::gemm(0, 1, kp__->num_gkvec_row(), kp__->num_gkvec_col(), type->mt_aw_basis_size(), complex_one, 
//==                         alm_row.ptr(), alm_row.ld(), alm_col.ptr(), alm_col.ld(), complex_one, o__.ptr(), o__.ld()); 
//== 
//==         apply_hmt_to_apw<nm>(kp__->num_gkvec_col(), ia, alm_col, halm_col);
//== 
//==         blas<cpu>::gemm(0, 1, kp__->num_gkvec_row(), kp__->num_gkvec_col(), type->mt_aw_basis_size(), complex_one, 
//==                         alm_row.ptr(), alm_row.ld(), halm_col.ptr(), halm_col.ld(), complex_one, h__.ptr(), h__.ld());
//== 
//==         /* setup apw-lo and lo-apw blocks */
//==         set_fv_h_o_apw_lo(kp__, type, atom, ia, alm_row, alm_col, h__.panel(), o__.panel());
//==     }
//== 
//==     /* add interstitial contributon */
//==     set_fv_h_o_it(kp__, effective_potential__, h__.panel(), o__.panel());
//== 
//==     /* setup lo-lo block */
//==     set_fv_h_o_lo_lo(kp__, h__.panel(), o__.panel());
//== }

//=====================================================================================================================
// GPU code, (L)APW+lo basis
//=====================================================================================================================
#ifdef _GPU_
template<> 
void Band::set_fv_h_o<GPU, full_potential_lapwlo>(K_point* kp__,
                                                  Periodic_function<double>* effective_potential__,
                                                  dmatrix<double_complex>& h__,
                                                  dmatrix<double_complex>& o__)
{
    Timer t("sirius::Band::set_fv_h_o");
    
    h__.zero();
    h__.allocate_on_device();
    h__.zero_on_device();

    o__.zero();
    o__.allocate_on_device();
    o__.zero_on_device();

    double_complex zone(1, 0);

    mdarray<double_complex, 2> alm_row(nullptr, kp__->num_gkvec_row(), parameters_.unit_cell()->max_mt_aw_basis_size());
    alm_row.allocate(1);
    alm_row.allocate_on_device();

    mdarray<double_complex, 2> alm_col(nullptr, kp__->num_gkvec_col(), parameters_.unit_cell()->max_mt_aw_basis_size());
    alm_col.allocate(1);
    alm_col.allocate_on_device();

    mdarray<double_complex, 2> halm_col(nullptr, kp__->num_gkvec_col(), parameters_.unit_cell()->max_mt_aw_basis_size());
    halm_col.allocate(1);
    halm_col.allocate_on_device();

    for (int ia = 0; ia < parameters_.unit_cell()->num_atoms(); ia++)
    {
        Atom* atom = parameters_.unit_cell()->atom(ia);
        Atom_type* type = atom->type();
       
        /* generate matching coefficients for current atom */
        kp__->alm_coeffs_row()->generate(ia, alm_row);
        for (int xi = 0; xi < type->mt_aw_basis_size(); xi++)
        {
            for (int igk = 0; igk < kp__->num_gkvec_row(); igk++) alm_row(igk, xi) = conj(alm_row(igk, xi));
        }
        alm_row.async_copy_to_device();

        kp__->alm_coeffs_col()->generate(ia, alm_col);
        alm_col.copy_to_device();

        linalg<GPU>::gemm(0, 1, kp__->num_gkvec_row(), kp__->num_gkvec_col(), type->mt_aw_basis_size(), &zone, 
                          alm_row.at<CPU>(0, 0), alm_row.ld(), alm_col.at<GPU>(0, 0), alm_col.ld(), &zone, 
                          o__.at<GPU>(0, 0), o__.ld()); 

        apply_hmt_to_apw<nm>(kp__->num_gkvec_col(), ia, alm_col, halm_col);
        halm_col.copy_to_device();

        linalg<GPU>::gemm(0, 1, kp__->num_gkvec_row(), kp__->num_gkvec_col(), type->mt_aw_basis_size(), &zone, 
                          alm_row.at<GPU>(0, 0), alm_row.ld(), halm_col.at<GPU>(0, 0), halm_col.ld(), &zone,
                          h__.at<GPU>(0, 0), h__.ld());

        /* setup apw-lo and lo-apw blocks */
        set_fv_h_o_apw_lo(kp__, type, atom, ia, alm_row, alm_col, h__.panel(), o__.panel());
    }

    cublas_get_matrix(kp__->num_gkvec_row(), kp__->num_gkvec_col(), sizeof(double_complex), h__.at<GPU>(0, 0), h__.ld(), 
                      h__.at<CPU>(), h__.ld());
    
    cublas_get_matrix(kp__->num_gkvec_row(), kp__->num_gkvec_col(), sizeof(double_complex), o__.at<GPU>(0, 0), o__.ld(), 
                      o__.at<CPU>(), o__.ld());
    
    /* add interstitial contributon */
    set_fv_h_o_it(kp__, effective_potential__, h__.panel(), o__.panel());

    /* setup lo-lo block */
    set_fv_h_o_lo_lo(kp__, h__.panel(), o__.panel());

    h__.deallocate_on_device();
    o__.deallocate_on_device();

    //== alm.deallocate_on_device();
    //== alm.deallocate_page_locked();

    //== halm.deallocate_on_device();
    //== halm.deallocate_page_locked();
}
#endif

void Band::set_fv_h_o_apw_lo(K_point* kp, 
                             Atom_type* type, 
                             Atom* atom, 
                             int ia, 
                             mdarray<double_complex, 2>& alm_row, // alm_row comes conjugated 
                             mdarray<double_complex, 2>& alm_col, 
                             mdarray<double_complex, 2>& h, 
                             mdarray<double_complex, 2>& o)
{
    Timer t("sirius::Band::set_fv_h_o_apw_lo");
    
    /* apw-lo block */
    for (int i = 0; i < kp->num_atom_lo_cols(ia); i++)
    {
        int icol = kp->lo_col(ia, i);

        int l = kp->gklo_basis_descriptor_col(icol).l;
        int lm = kp->gklo_basis_descriptor_col(icol).lm;
        int idxrf = kp->gklo_basis_descriptor_col(icol).idxrf;
        int order = kp->gklo_basis_descriptor_col(icol).order;
        
        for (int j1 = 0; j1 < type->mt_aw_basis_size(); j1++) 
        {
            int lm1 = type->indexb(j1).lm;
            int idxrf1 = type->indexb(j1).idxrf;
                    
            double_complex zsum = gaunt_coefs_->sum_L3_gaunt(lm1, lm, atom->h_radial_integrals(idxrf, idxrf1));

            if (abs(zsum) > 1e-14)
            {
                for (int igkloc = 0; igkloc < kp->num_gkvec_row(); igkloc++) h(igkloc, icol) += zsum * alm_row(igkloc, j1);
            }
        }

        for (int order1 = 0; order1 < (int)type->aw_descriptor(l).size(); order1++)
        {
            for (int igkloc = 0; igkloc < kp->num_gkvec_row(); igkloc++)
            {
                o(igkloc, icol) += atom->symmetry_class()->o_radial_integral(l, order1, order) * 
                                   alm_row(igkloc, type->indexb_by_lm_order(lm, order1));
            }
        }
    }

    std::vector<double_complex> ztmp(kp->num_gkvec_col());
    /* lo-apw block */
    for (int i = 0; i < kp->num_atom_lo_rows(ia); i++)
    {
        int irow = kp->lo_row(ia, i);

        int l = kp->gklo_basis_descriptor_row(irow).l;
        int lm = kp->gklo_basis_descriptor_row(irow).lm;
        int idxrf = kp->gklo_basis_descriptor_row(irow).idxrf;
        int order = kp->gklo_basis_descriptor_row(irow).order;

        memset(&ztmp[0], 0, kp->num_gkvec_col() * sizeof(double_complex));
    
        for (int j1 = 0; j1 < type->mt_aw_basis_size(); j1++) 
        {
            int lm1 = type->indexb(j1).lm;
            int idxrf1 = type->indexb(j1).idxrf;
                    
            double_complex zsum = gaunt_coefs_->sum_L3_gaunt(lm, lm1, atom->h_radial_integrals(idxrf, idxrf1));

            if (abs(zsum) > 1e-14)
            {
                for (int igkloc = 0; igkloc < kp->num_gkvec_col(); igkloc++)
                    ztmp[igkloc] += zsum * alm_col(igkloc, j1);
            }
        }

        for (int igkloc = 0; igkloc < kp->num_gkvec_col(); igkloc++) h(irow, igkloc) += ztmp[igkloc]; 

        for (int order1 = 0; order1 < (int)type->aw_descriptor(l).size(); order1++)
        {
            for (int igkloc = 0; igkloc < kp->num_gkvec_col(); igkloc++)
            {
                o(irow, igkloc) += atom->symmetry_class()->o_radial_integral(l, order, order1) * 
                                   alm_col(igkloc, type->indexb_by_lm_order(lm, order1));
            }
        }
    }
}

void Band::set_fv_h_o_it(K_point* kp, Periodic_function<double>* effective_potential, 
                         mdarray<double_complex, 2>& h, mdarray<double_complex, 2>& o)
{
    Timer t("sirius::Band::set_fv_h_o_it");

    #pragma omp parallel for default(shared)
    for (int igk_col = 0; igk_col < kp->num_gkvec_col(); igk_col++) // loop over columns
    {
        for (int igk_row = 0; igk_row < kp->num_gkvec_row(); igk_row++) // for each column loop over rows
        {
            int ig12 = parameters_.reciprocal_lattice()->index_g12(kp->gklo_basis_descriptor_row(igk_row).ig,
                                                                   kp->gklo_basis_descriptor_col(igk_col).ig);
            
            // pw kinetic energy
            double t1 = 0.5 * (kp->gklo_basis_descriptor_row(igk_row).gkvec_cart * 
                               kp->gklo_basis_descriptor_col(igk_col).gkvec_cart);
                               
            h(igk_row, igk_col) += (effective_potential->f_pw(ig12) + t1 * parameters_.step_function()->theta_pw(ig12));
            o(igk_row, igk_col) += parameters_.step_function()->theta_pw(ig12);
        }
    }
}

void Band::set_fv_h_o_lo_lo(K_point* kp, mdarray<double_complex, 2>& h, mdarray<double_complex, 2>& o)
{
    Timer t("sirius::Band::set_fv_h_o_lo_lo");

    // lo-lo block
    #pragma omp parallel for default(shared)
    for (int icol = kp->num_gkvec_col(); icol < kp->gklo_basis_size_col(); icol++)
    {
        int ia = kp->gklo_basis_descriptor_col(icol).ia;
        int lm2 = kp->gklo_basis_descriptor_col(icol).lm; 
        int idxrf2 = kp->gklo_basis_descriptor_col(icol).idxrf; 

        for (int irow = kp->num_gkvec_row(); irow < kp->gklo_basis_size_row(); irow++)
        {
            if (ia == kp->gklo_basis_descriptor_row(irow).ia)
            {
                Atom* atom = parameters_.unit_cell()->atom(ia);
                int lm1 = kp->gklo_basis_descriptor_row(irow).lm; 
                int idxrf1 = kp->gklo_basis_descriptor_row(irow).idxrf; 

                h(irow, icol) += gaunt_coefs_->sum_L3_gaunt(lm1, lm2, atom->h_radial_integrals(idxrf1, idxrf2));

                if (lm1 == lm2)
                {
                    int l = kp->gklo_basis_descriptor_row(irow).l;
                    int order1 = kp->gklo_basis_descriptor_row(irow).order; 
                    int order2 = kp->gklo_basis_descriptor_col(icol).order; 
                    o(irow, icol) += atom->symmetry_class()->o_radial_integral(l, order1, order2);
                }
            }
        }
    }
}

//== void K_point::solve_fv_evp_2stage(mdarray<double_complex, 2>& h, mdarray<double_complex, 2>& o)
//== {
//==     if (parameters_.eigen_value_solver() != lapack) error_local(__FILE__, __LINE__, "implemented for LAPACK only");
//==     
//==     standard_evp_lapack s;
//== 
//==     std::vector<double> o_eval(apwlo_basis_size());
//==     
//==     mdarray<double_complex, 2> o_tmp(apwlo_basis_size(), apwlo_basis_size());
//==     memcpy(o_tmp.get_ptr(), o.get_ptr(), o.size() * sizeof(double_complex));
//==     mdarray<double_complex, 2> o_evec(apwlo_basis_size(), apwlo_basis_size());
//==  
//==     s.solve(apwlo_basis_size(), o_tmp.get_ptr(), o_tmp.ld(), &o_eval[0], o_evec.get_ptr(), o_evec.ld());
//== 
//==     int num_dependent_apwlo = 0;
//==     for (int i = 0; i < apwlo_basis_size(); i++) 
//==     {
//==         if (fabs(o_eval[i]) < 1e-4) 
//==         {
//==             num_dependent_apwlo++;
//==         }
//==         else
//==         {
//==             o_eval[i] = 1.0 / sqrt(o_eval[i]);
//==         }
//==     }
//== 
//==     //std::cout << "num_dependent_apwlo = " << num_dependent_apwlo << std::endl;
//== 
//==     mdarray<double_complex, 2> h_tmp(apwlo_basis_size(), apwlo_basis_size());
//==     // compute h_tmp = Z^{h.c.} * H
//==     blas<CPU>::gemm(2, 0, apwlo_basis_size(), apwlo_basis_size(), apwlo_basis_size(), o_evec.get_ptr(), 
//==                     o_evec.ld(), h.get_ptr(), h.ld(), h_tmp.get_ptr(), h_tmp.ld());
//==     // compute \tilda H = Z^{h.c.} * H * Z = h_tmp * Z
//==     blas<CPU>::gemm(0, 0, apwlo_basis_size(), apwlo_basis_size(), apwlo_basis_size(), h_tmp.get_ptr(), 
//==                     h_tmp.ld(), o_evec.get_ptr(), o_evec.ld(), h.get_ptr(), h.ld());
//== 
//==     int reduced_apwlo_basis_size = apwlo_basis_size() - num_dependent_apwlo;
//==     
//==     for (int i = 0; i < reduced_apwlo_basis_size; i++)
//==     {
//==         for (int j = 0; j < reduced_apwlo_basis_size; j++)
//==         {
//==             double d = o_eval[num_dependent_apwlo + j] * o_eval[num_dependent_apwlo + i];
//==             h(num_dependent_apwlo + j, num_dependent_apwlo + i) *= d;
//==         }
//==     }
//== 
//==     std::vector<double> h_eval(reduced_apwlo_basis_size);
//==     s.solve(reduced_apwlo_basis_size, &h(num_dependent_apwlo, num_dependent_apwlo), h.ld(), &h_eval[0], 
//==             h_tmp.get_ptr(), h_tmp.ld());
//== 
//==     for (int i = 0; i < reduced_apwlo_basis_size; i++)
//==     {
//==         for (int j = 0; j < reduced_apwlo_basis_size; j++) h_tmp(j, i) *= o_eval[num_dependent_apwlo + j];
//==     }
//== 
//==     for (int i = 0; i < parameters_.num_fv_states(); i++) fv_eigen_values_[i] = h_eval[i];
//== 
//==     blas<CPU>::gemm(0, 0, apwlo_basis_size(), parameters_.num_fv_states(), reduced_apwlo_basis_size, 
//==                     &o_evec(0, num_dependent_apwlo), o_evec.ld(), h_tmp.get_ptr(), h_tmp.ld(), 
//==                     fv_eigen_vectors_.get_ptr(), fv_eigen_vectors_.ld());
//== }

void Band::diag_fv_full_potential(K_point* kp, Periodic_function<double>* effective_potential)
{
    log_function_enter(__func__);
    Timer t("sirius::Band::diag_fv_full_potential", kp->comm());

    if (kp->num_ranks() > 1 && !gen_evp_solver()->parallel())
        error_local(__FILE__, __LINE__, "eigen-value solver is not parallel");

    dmatrix<double_complex> h(nullptr, kp->gklo_basis_size(), kp->gklo_basis_size(), kp->blacs_grid());

    dmatrix<double_complex> o(nullptr, kp->gklo_basis_size(), kp->gklo_basis_size(), kp->blacs_grid());
    
    h.allocate(alloc_mode);
    o.allocate(alloc_mode);
    
    /* setup Hamiltonian and overlap */
    switch (parameters_.processing_unit())
    {
        case CPU:
        {
            set_fv_h_o<CPU, full_potential_lapwlo>(kp, effective_potential, h, o);
            break;
        }
        #ifdef _GPU_
        case GPU:
        {
<<<<<<< HEAD
            set_fv_h_o<cpu, full_potential_lapwlo>(kp, effective_potential, h, o);
=======
            set_fv_h_o<GPU, full_potential_lapwlo>(kp, effective_potential, h, o);
>>>>>>> 53d287f3
            
            //== dmatrix<double_complex> h1(kp->gklo_basis_size_row(), kp->gklo_basis_size_col(), parameters_.blacs_context());
            //== dmatrix<double_complex> o1(kp->gklo_basis_size_row(), kp->gklo_basis_size_col(), parameters_.blacs_context());
            //== set_fv_h_o<cpu, full_potential_lapwlo>(kp, effective_potential, h1, o1);
            //== double diff_h = 0;
            //== double diff_o = 0;
            //== for (int j = 0; j < kp->gklo_basis_size_col(); j++)
            //== {
            //==     for (int i = 0; i < kp->gklo_basis_size_row(); i++)
            //==     {
            //==         diff_h += std::abs(h(i, j) - h1(i, j));
            //==         diff_o += std::abs(o(i, j) - o1(i, j));
            //==     }
            //== }
            //== std::cout << "diff_h = " << diff_h << " diff_o = " << diff_o << std::endl;

            break;
        }
        #endif
        default:
        {
            TERMINATE("wrong processing unit");
        }
    }

    // TODO: move debug code to a separate function
    if (debug_level > 0 && !gen_evp_solver()->parallel())
    {
        Utils::check_hermitian("h", h.panel());
        Utils::check_hermitian("o", o.panel());
    }

    //sirius_io::hdf5_write_matrix("h.h5", h.data());
    //sirius_io::hdf5_write_matrix("o.h5", o.data());
    
    //Utils::write_matrix("h.txt", true, h);
    //Utils::write_matrix("o.txt", true, o);

    //** if (verbosity_level > 1)
    //** {
    //**     double h_max = 0;
    //**     double o_max = 0;
    //**     int h_irow = 0;
    //**     int h_icol = 0;
    //**     int o_irow = 0;
    //**     int o_icol = 0;
    //**     std::vector<double> h_diag(apwlo_basis_size(), 0);
    //**     std::vector<double> o_diag(apwlo_basis_size(), 0);
    //**     for (int icol = 0; icol < apwlo_basis_size_col(); icol++)
    //**     {
    //**         int idxglob = gklo_basis_descriptor_col_[icol].idxglob;
    //**         for (int irow = 0; irow < apwlo_basis_size_row(); irow++)
    //**         {
    //**             if (gklo_basis_descriptor_row_[irow].idxglob == idxglob)
    //**             {
    //**                 h_diag[idxglob] = abs(h(irow, icol));
    //**                 o_diag[idxglob] = abs(o(irow, icol));
    //**             }
    //**             if (abs(h(irow, icol)) > h_max)
    //**             {
    //**                 h_max = abs(h(irow, icol));
    //**                 h_irow = irow;
    //**                 h_icol = icol;
    //**             }
    //**             if (abs(o(irow, icol)) > o_max)
    //**             {
    //**                 o_max = abs(o(irow, icol));
    //**                 o_irow = irow;
    //**                 o_icol = icol;
    //**             }
    //**         }
    //**     }

    //**     Platform::allreduce(&h_diag[0], apwlo_basis_size(),
    //**                         parameters_.mpi_grid().communicator(1 << band->dim_row() | 1 << band->dim_col()));
    //**     
    //**     Platform::allreduce(&o_diag[0], apwlo_basis_size(),
    //**                         parameters_.mpi_grid().communicator(1 << band->dim_row() | 1 << band->dim_col()));
    //**     
    //**     if (parameters_.mpi_grid().root(1 << band->dim_row() | 1 << band->dim_col()))
    //**     {
    //**         std::stringstream s;
    //**         s << "h_diag : ";
    //**         for (int i = 0; i < apwlo_basis_size(); i++) s << h_diag[i] << " ";
    //**         s << std::endl;
    //**         s << "o_diag : ";
    //**         for (int i = 0; i < apwlo_basis_size(); i++) s << o_diag[i] << " ";
    //**         warning(__FILE__, __LINE__, s, 0);
    //**     }

    //**     std::stringstream s;
    //**     s << "h_max " << h_max << " irow, icol : " << h_irow << " " << h_icol << std::endl;
    //**     s << " (row) igk, ig, ia, l, lm, irdrf, order : " << gklo_basis_descriptor_row_[h_irow].igk << " "  
    //**                                                       << gklo_basis_descriptor_row_[h_irow].ig << " "  
    //**                                                       << gklo_basis_descriptor_row_[h_irow].ia << " "  
    //**                                                       << gklo_basis_descriptor_row_[h_irow].l << " "  
    //**                                                       << gklo_basis_descriptor_row_[h_irow].lm << " "  
    //**                                                       << gklo_basis_descriptor_row_[h_irow].idxrf << " "  
    //**                                                       << gklo_basis_descriptor_row_[h_irow].order 
    //**                                                       << std::endl;
    //**     s << " (col) igk, ig, ia, l, lm, irdrf, order : " << gklo_basis_descriptor_col_[h_icol].igk << " "  
    //**                                                       << gklo_basis_descriptor_col_[h_icol].ig << " "  
    //**                                                       << gklo_basis_descriptor_col_[h_icol].ia << " "  
    //**                                                       << gklo_basis_descriptor_col_[h_icol].l << " "  
    //**                                                       << gklo_basis_descriptor_col_[h_icol].lm << " "  
    //**                                                       << gklo_basis_descriptor_col_[h_icol].idxrf << " "  
    //**                                                       << gklo_basis_descriptor_col_[h_icol].order 
    //**                                                       << std::endl;

    //**     s << "o_max " << o_max << " irow, icol : " << o_irow << " " << o_icol << std::endl;
    //**     s << " (row) igk, ig, ia, l, lm, irdrf, order : " << gklo_basis_descriptor_row_[o_irow].igk << " "  
    //**                                                       << gklo_basis_descriptor_row_[o_irow].ig << " "  
    //**                                                       << gklo_basis_descriptor_row_[o_irow].ia << " "  
    //**                                                       << gklo_basis_descriptor_row_[o_irow].l << " "  
    //**                                                       << gklo_basis_descriptor_row_[o_irow].lm << " "  
    //**                                                       << gklo_basis_descriptor_row_[o_irow].idxrf << " "  
    //**                                                       << gklo_basis_descriptor_row_[o_irow].order 
    //**                                                       << std::endl;
    //**     s << " (col) igk, ig, ia, l, lm, irdrf, order : " << gklo_basis_descriptor_col_[o_icol].igk << " "  
    //**                                                       << gklo_basis_descriptor_col_[o_icol].ig << " "  
    //**                                                       << gklo_basis_descriptor_col_[o_icol].ia << " "  
    //**                                                       << gklo_basis_descriptor_col_[o_icol].l << " "  
    //**                                                       << gklo_basis_descriptor_col_[o_icol].lm << " "  
    //**                                                       << gklo_basis_descriptor_col_[o_icol].idxrf << " "  
    //**                                                       << gklo_basis_descriptor_col_[o_icol].order 
    //**                                                       << std::endl;
    //**     warning(__FILE__, __LINE__, s, 0);
    //** }
    
    assert(kp->gklo_basis_size() > parameters_.num_fv_states());
    
    //== // debug scalapack
    //== //== std::vector<double> fv_eigen_values_glob(parameters_.num_fv_states());
    //== //== if (debug_level > 2 && 
    //== //==     (parameters_.eigen_value_solver() == scalapack || parameters_.eigen_value_solver() == elpa))
    //== //== {
    //==     mdarray<double_complex, 2> h_glob(kp->gklo_basis_size(), kp->gklo_basis_size());
    //==     mdarray<double_complex, 2> o_glob(kp->gklo_basis_size(), kp->gklo_basis_size());
    //==     //== mdarray<double_complex, 2> fv_eigen_vectors_glob(apwlo_basis_size(), parameters_.num_fv_states());

    //==     h_glob.zero();
    //==     o_glob.zero();

    //==     for (int icol = 0; icol < kp->gklo_basis_size_col(); icol++)
    //==     {
    //==         int j = kp->gklo_basis_descriptor_col(icol).id;
    //==         for (int irow = 0; irow < kp->gklo_basis_size_row(); irow++)
    //==         {
    //==             int i = kp->gklo_basis_descriptor_row(irow).id;
    //==             h_glob(i, j) = h(irow, icol);
    //==             o_glob(i, j) = o(irow, icol);
    //==         }
    //==     }
    //==     
    //==     Platform::allreduce(h_glob.ptr(), (int)h_glob.size(), 
    //==                         parameters_.mpi_grid().communicator(1 << _dim_row_ | 1 << _dim_col_));
    //==     
    //==     Platform::allreduce(o_glob.ptr(), (int)o_glob.size(), 
    //==                         parameters_.mpi_grid().communicator(1 << _dim_row_ | 1 << _dim_col_));

    //==     Utils::check_hermitian("h_glob", h_glob);
    //==     Utils::check_hermitian("o_glob", o_glob);
    //==     
    //==     if (Platform::mpi_rank() == 0)
    //==     {
    //==         sirius_io::hdf5_write_matrix("h.h5", h_glob);
    //==         sirius_io::hdf5_write_matrix("o.h5", o_glob);
    //==     }
    //==     //**     
    //==     //**     generalized_evp_lapack lapack_solver(-1.0);

    //==     //**     lapack_solver.solve(apwlo_basis_size(), parameters_.num_fv_states(), h_glob.get_ptr(), h_glob.ld(), 
    //==     //**                         o_glob.get_ptr(), o_glob.ld(), &fv_eigen_values_glob[0], fv_eigen_vectors_glob.get_ptr(),
    //==     //**                         fv_eigen_vectors_glob.ld());
    //==     //**
    //== //== }
    
    if (fix_apwlo_linear_dependence)
    {
        //solve_fv_evp_2stage(kp, h, o);
    }
    else
    {
        std::vector<double> eval(parameters_.num_fv_states());
    
        Timer t("sirius::Band::diag_fv_full_potential|genevp");
    
        gen_evp_solver()->solve(kp->gklo_basis_size(), kp->gklo_basis_size_row(), kp->gklo_basis_size_col(),
                                parameters_.num_fv_states(), h.at<CPU>(), h.ld(), o.at<CPU>(), o.ld(), 
                                &eval[0], kp->fv_eigen_vectors_panel().at<CPU>(), kp->fv_eigen_vectors_panel().ld());
        kp->set_fv_eigen_values(&eval[0]);
    }

    h.deallocate();
    o.deallocate();
    
    //** if ((debug_level > 2) && (parameters_.eigen_value_solver() == scalapack))
    //** {
    //**     double d = 0.0;
    //**     for (int i = 0; i < parameters_.num_fv_states(); i++) 
    //**         d += fabs(fv_eigen_values_[i] - fv_eigen_values_glob[i]);
    //**     std::stringstream s;
    //**     s << "Totoal eigen-value difference : " << d;
    //**     warning(__FILE__, __LINE__, s, 0);
    //** }

    log_function_exit(__func__);
}

//void Band::set_o_apw_lo(K_point* kp, Atom_type* type, Atom* atom, int ia, mdarray<double_complex, 2>& alm, 
//                        mdarray<double_complex, 2>& o)
//{
//    Timer t("sirius::Band::set_o_apw_lo");
//    
//    int apw_offset_col = kp->apw_offset_col();
//    
//    // apw-lo block
//    for (int i = 0; i < kp->num_atom_lo_cols(ia); i++)
//    {
//        int icol = kp->lo_col(ia, i);
//
//        int l = kp->gklo_basis_descriptor_col(icol).l;
//        int lm = kp->gklo_basis_descriptor_col(icol).lm;
//        int order = kp->gklo_basis_descriptor_col(icol).order;
//        
//        for (int order1 = 0; order1 < (int)type->aw_descriptor(l).size(); order1++)
//        {
//            for (int igkloc = 0; igkloc < kp->num_gkvec_row(); igkloc++)
//            {
//                o(igkloc, icol) += atom->symmetry_class()->o_radial_integral(l, order1, order) * 
//                                   alm(igkloc, type->indexb_by_lm_order(lm, order1));
//            }
//        }
//    }
//
//    std::vector<double_complex> ztmp(kp->num_gkvec_col());
//    // lo-apw block
//    for (int i = 0; i < kp->num_atom_lo_rows(ia); i++)
//    {
//        int irow = kp->lo_row(ia, i);
//
//        int l = kp->gklo_basis_descriptor_row(irow).l;
//        int lm = kp->gklo_basis_descriptor_row(irow).lm;
//        int order = kp->gklo_basis_descriptor_row(irow).order;
//
//        for (int order1 = 0; order1 < (int)type->aw_descriptor(l).size(); order1++)
//        {
//            for (int igkloc = 0; igkloc < kp->num_gkvec_col(); igkloc++)
//            {
//                o(irow, igkloc) += atom->symmetry_class()->o_radial_integral(l, order, order1) * 
//                                   conj(alm(apw_offset_col + igkloc, type->indexb_by_lm_order(lm, order1)));
//            }
//        }
//    }
//}

void Band::set_o_it(K_point* kp, mdarray<double_complex, 2>& o)
{
    Timer t("sirius::Band::set_o_it");

    #pragma omp parallel for default(shared)
    for (int igk_col = 0; igk_col < kp->num_gkvec_col(); igk_col++) // loop over columns
    {
        for (int igk_row = 0; igk_row < kp->num_gkvec_row(); igk_row++) // for each column loop over rows
        {
            int ig12 = parameters_.reciprocal_lattice()->index_g12(kp->gklo_basis_descriptor_row(igk_row).ig,
                                             kp->gklo_basis_descriptor_col(igk_col).ig);
            
            o(igk_row, igk_col) += parameters_.step_function()->theta_pw(ig12);
        }
    }
}

void Band::set_o_lo_lo(K_point* kp, mdarray<double_complex, 2>& o)
{
    Timer t("sirius::Band::set_o_lo_lo");

    // lo-lo block
    #pragma omp parallel for default(shared)
    for (int icol = kp->num_gkvec_col(); icol < kp->gklo_basis_size_col(); icol++)
    {
        int ia = kp->gklo_basis_descriptor_col(icol).ia;
        int lm2 = kp->gklo_basis_descriptor_col(icol).lm; 

        for (int irow = kp->num_gkvec_row(); irow < kp->gklo_basis_size_row(); irow++)
        {
            if (ia == kp->gklo_basis_descriptor_row(irow).ia)
            {
                Atom* atom = parameters_.unit_cell()->atom(ia);
                int lm1 = kp->gklo_basis_descriptor_row(irow).lm; 

                if (lm1 == lm2)
                {
                    int l = kp->gklo_basis_descriptor_row(irow).l;
                    int order1 = kp->gklo_basis_descriptor_row(irow).order; 
                    int order2 = kp->gklo_basis_descriptor_col(icol).order; 
                    o(irow, icol) += atom->symmetry_class()->o_radial_integral(l, order1, order2);
                }
            }
        }
    }
}

//== void Band::set_o(K_point* kp, mdarray<double_complex, 2>& o)
//== {
//==     Timer t("sirius::Band::set_o");
//==    
//==     // index of column apw coefficients in apw array
//==     int apw_offset_col = kp->apw_offset_col();
//==     
//==     mdarray<double_complex, 2> alm(kp->num_gkvec_loc(), parameters_.unit_cell()->max_mt_aw_basis_size());
//==     o.zero();
//== 
//==     double_complex zone(1, 0);
//==     
//==     for (int ia = 0; ia < parameters_.unit_cell()->num_atoms(); ia++)
//==     {
//==         Atom* atom = parameters_.unit_cell()->atom(ia);
//==         Atom_type* type = atom->type();
//==        
//==         // generate conjugated coefficients
//==         kp->generate_matching_coefficients<true>(kp->num_gkvec_loc(), ia, alm);
//==         
//==         // generate <apw|apw> block; |ket> is conjugated, so it is "unconjugated" back
//==         blas<CPU>::gemm(0, 2, kp->num_gkvec_row(), kp->num_gkvec_col(), type->mt_aw_basis_size(), zone, 
//==                         &alm(0, 0), alm.ld(), &alm(apw_offset_col, 0), alm.ld(), zone, &o(0, 0), o.ld()); 
//==             
//==         // setup apw-lo blocks
//==         set_o_apw_lo(kp, type, atom, ia, alm, o);
//==     } //ia
//== 
//==     set_o_it(kp, o);
//== 
//==     set_o_lo_lo(kp, o);
//== 
//==     alm.deallocate();
//== }

void Band::solve_fv(K_point* kp__, Periodic_function<double>* effective_potential__)
{
    if (kp__->gklo_basis_size() < parameters_.num_fv_states()) error_global(__FILE__, __LINE__, "basis size is too small");

    switch (parameters_.esm_type())
    {
        case full_potential_pwlo:
        case full_potential_lapwlo:
        {
            diag_fv_full_potential(kp__, effective_potential__);
            break;
        }
        case ultrasoft_pseudopotential:
        case norm_conserving_pseudopotential:
        {
            diag_fv_pseudo_potential(kp__, effective_potential__);
            break;
        }
    }
}

void Band::solve_sv(K_point* kp, Periodic_function<double>* effective_magnetic_field[3])
{
    log_function_enter(__func__);

    Timer t("sirius::Band::solve_sv");

    if (!parameters_.need_sv())
    {
        kp->bypass_sv();
        return;
    }
    
    if (kp->num_ranks() > 1 && !std_evp_solver()->parallel())
        error_local(__FILE__, __LINE__, "eigen-value solver is not parallel");

    // number of h|\psi> components 
    int nhpsi = parameters_.num_mag_dims() + 1;
    
    // size of the first-variational state 
    int fvsz = kp->wf_size();

    std::vector<double> band_energies(parameters_.num_bands());

    // product of the second-variational Hamiltonian and a wave-function
    mdarray<double_complex, 3> hpsi(fvsz, kp->sub_spl_fv_states().local_size(), nhpsi);
    hpsi.zero();

    // compute product of magnetic field and wave-function 
    if (parameters_.num_spins() == 2)
        apply_magnetic_field(kp->fv_states(), kp->num_gkvec(), kp->fft_index(), effective_magnetic_field, hpsi);

    //== if (parameters_.uj_correction())
    //== {
    //==     apply_uj_correction<uu>(kp->fv_states_col(), hpsi);
    //==     if (parameters_.num_mag_dims() != 0) apply_uj_correction<dd>(kp->fv_states_col(), hpsi);
    //==     if (parameters_.num_mag_dims() == 3) 
    //==     {
    //==         apply_uj_correction<ud>(kp->fv_states_col(), hpsi);
    //==         if (parameters_.std_evp_solver()->parallel()) apply_uj_correction<du>(kp->fv_states_col(), hpsi);
    //==     }
    //== }

    //== if (parameters_.so_correction()) apply_so_correction(kp->fv_states_col(), hpsi);


    std::vector< dmatrix<double_complex>* > hpsi_panel(nhpsi);
    for (int i = 0; i < nhpsi; i++)
    {
        hpsi_panel[i] = new dmatrix<double_complex>(fvsz, parameters_.num_fv_states(), kp->blacs_grid());
        // change data distribution of hpsi to panels
        auto sm = hpsi.submatrix(i);
        hpsi_panel[i]->scatter(sm);
    }
    hpsi.deallocate(); // we don't need full vectors anymore

    if (parameters_.num_mag_dims() != 3)
    {
        dmatrix<double_complex> h(parameters_.num_fv_states(), parameters_.num_fv_states(), kp->blacs_grid());

        // perform one or two consecutive diagonalizations
        for (int ispn = 0; ispn < parameters_.num_spins(); ispn++)
        {
            // compute <wf_i | (h * wf_j)> for up-up or dn-dn block
            linalg<CPU>::gemm(2, 0, parameters_.num_fv_states(), parameters_.num_fv_states(), fvsz, complex_one, 
                              kp->fv_states_panel(), *hpsi_panel[ispn], complex_zero, h);
            
            for (int i = 0; i < parameters_.num_fv_states(); i++) h.add(i, i, kp->fv_eigen_value(i));
        
            Timer t1("sirius::Band::solve_sv|stdevp");
            std_evp_solver()->solve(parameters_.num_fv_states(), h.at<CPU>(), h.ld(),
                                                &band_energies[ispn * parameters_.num_fv_states()],
                                                kp->sv_eigen_vectors(ispn).at<CPU>(), kp->sv_eigen_vectors(ispn).ld());
        }
    }

    for (int i = 0; i < nhpsi; i++) delete hpsi_panel[i];

    //== if (parameters_.num_mag_dims() == 1)
    //== {
    //==     mdarray<double_complex, 2> h(nrow, ncol);
    //==     
    //==     //perform two consecutive diagonalizations
    //==     for (int ispn = 0; ispn < 2; ispn++)
    //==     {
    //==         // compute <wf_i | (h * wf_j)> for up-up or dn-dn block
    //==         blas<CPU>::gemm(2, 0, nrow, ncol, fvsz, &fv_states_row(0, 0), fv_states_row.ld(), 
    //==                         &hpsi(0, 0, ispn), hpsi.ld(), &h(0, 0), h.ld());

    //==         for (int icol = 0; icol < ncol; icol++)
    //==         {
    //==             int i = parameters_.spl_fv_states_col(icol);
    //==             for (int irow = 0; irow < nrow; irow++)
    //==             {
    //==                 if (parameters_.spl_fv_states_row(irow) == i) h(irow, icol) += kp->fv_eigen_value(i);
    //==             }
    //==         }
    //==     
    //==         Timer t1("sirius::Band::solve_sv|stdevp");
    //==         parameters_.std_evp_solver()->solve(parameters_.num_fv_states(), h.ptr(), h.ld(),
    //==                                             &band_energies[ispn * parameters_.num_fv_states()],
    //==                                             &sv_eigen_vectors(0, ispn * ncol), sv_eigen_vectors.ld());
    //==     }
    //== }

    //== if (parameters_.num_mag_dims() == 3)
    //== {
    //==     mdarray<double_complex, 2> h(2 * nrow, 2 * ncol);
    //==     h.zero();

    //==     // compute <fv_i | (h * fv_j)> for up-up block
    //==     blas<CPU>::gemm(2, 0, nrow, ncol, fvsz, &fv_states_row(0, 0), fv_states_row.ld(), &hpsi(0, 0, 0), hpsi.ld(), 
    //==                     &h(0, 0), h.ld());

    //==     // compute <fv_i | (h * fv_j)> for up-dn block
    //==     blas<CPU>::gemm(2, 0, nrow, ncol, fvsz, &fv_states_row(0, 0), fv_states_row.ld(), &hpsi(0, 0, 2), hpsi.ld(), 
    //==                     &h(0, ncol), h.ld());
    //==    
    //==     // compute <fv_i | (h * fv_j)> for dn-dn block
    //==     blas<CPU>::gemm(2, 0, nrow, ncol, fvsz, &fv_states_row(0, 0), fv_states_row.ld(), &hpsi(0, 0, 1), hpsi.ld(), 
    //==                     &h(nrow, ncol), h.ld());

    //==     if (parameters_.std_evp_solver()->parallel())
    //==     {
    //==         // compute <fv_i | (h * fv_j)> for dn-up block
    //==         blas<CPU>::gemm(2, 0, nrow, ncol, fvsz, &fv_states_row(0, 0), fv_states_row.ld(), &hpsi(0, 0, 3), hpsi.ld(), 
    //==                         &h(nrow, 0), h.ld());
    //==     }
    //==   
    //==     for (int ispn = 0; ispn < 2; ispn++)
    //==     {
    //==         for (int icol = 0; icol < ncol; icol++)
    //==         {
    //==             int i = parameters_.spl_fv_states_col(icol) + ispn * parameters_.num_fv_states();
    //==             for (int irow = 0; irow < nrow; irow++)
    //==             {
    //==                 int j = parameters_.spl_fv_states_row(irow) + ispn * parameters_.num_fv_states();
    //==                 if (j == i) 
    //==                 {
    //==                     h(irow + ispn * nrow, icol + ispn * ncol) += kp->fv_eigen_value(parameters_.spl_fv_states_col(icol));
    //==                 }
    //==             }
    //==         }
    //==     }
    //== 
    //==     Timer t1("sirius::Band::solve_sv|stdevp");
    //==     parameters_.std_evp_solver()->solve(parameters_.num_bands(), h.ptr(), h.ld(), &band_energies[0], 
    //==                                         sv_eigen_vectors.ptr(), sv_eigen_vectors.ld());
    //== }

    kp->set_band_energies(&band_energies[0]);
    log_function_exit(__func__);
}

void Band::solve_fd(K_point* kp, Periodic_function<double>* effective_potential, 
                    Periodic_function<double>* effective_magnetic_field[3])
{
    Timer t("sirius::Band::solve_fd");

    //== if (kp->num_ranks() > 1 && !parameters_.gen_evp_solver()->parallel())
    //==     error_local(__FILE__, __LINE__, "eigen-value solver is not parallel");

    //== mdarray<double_complex, 2> h(kp->gklo_basis_size_row(), kp->gklo_basis_size_col());
    //== mdarray<double_complex, 2> o(kp->gklo_basis_size_row(), kp->gklo_basis_size_col());
    //== 
    //== set_o(kp, o);

    //== std::vector<double> eval(parameters_.num_bands());
    //== mdarray<double_complex, 2>& fd_evec = kp->fd_eigen_vectors();

    //== if (parameters_.num_mag_dims() == 0)
    //== {
    //==     assert(kp->gklo_basis_size() >= parameters_.num_fv_states());
    //==     set_h<nm>(kp, effective_potential, effective_magnetic_field, h);
    //==    
    //==     Timer t2("sirius::Band::solve_fd|diag");
    //==     parameters_.gen_evp_solver()->solve(kp->gklo_basis_size(), kp->gklo_basis_size_row(), kp->gklo_basis_size_col(), 
    //==                                         parameters_.num_fv_states(), h.ptr(), h.ld(), o.ptr(), o.ld(), 
    //==                                         &eval[0], fd_evec.ptr(), fd_evec.ld());
    //== }
    //== 
    //== if (parameters_.num_mag_dims() == 1)
    //== {
    //==     assert(kp->gklo_basis_size() >= parameters_.num_fv_states());

    //==     mdarray<double_complex, 2> o1(kp->gklo_basis_size_row(), kp->gklo_basis_size_col());
    //==     memcpy(&o1(0, 0), &o(0, 0), o.size() * sizeof(double_complex));

    //==     set_h<uu>(kp, effective_potential, effective_magnetic_field, h);
    //==    
    //==     Timer t2("sirius::Band::solve_fd|diag");
    //==     parameters_.gen_evp_solver()->solve(kp->gklo_basis_size(), kp->gklo_basis_size_row(), kp->gklo_basis_size_col(), 
    //==                                         parameters_.num_fv_states(), h.ptr(), h.ld(), o.ptr(), o.ld(), 
    //==                                         &eval[0], &fd_evec(0, 0), fd_evec.ld());
    //==     t2.stop();

    //==     set_h<dd>(kp, effective_potential, effective_magnetic_field, h);
    //==     
    //==     t2.start();
    //==     parameters_.gen_evp_solver()->solve(kp->gklo_basis_size(), kp->gklo_basis_size_row(), kp->gklo_basis_size_col(), 
    //==                                         parameters_.num_fv_states(), h.ptr(), h.ld(), o1.ptr(), o1.ld(), 
    //==                                         &eval[parameters_.num_fv_states()], 
    //==                                         &fd_evec(0, parameters_.spl_fv_states().local_size()), fd_evec.ld());
    //==     t2.stop();
    //== }

    //== kp->set_band_energies(&eval[0]);
}

#ifdef _SCALAPACK_
void Band::diag_fv_pseudo_potential_parallel(K_point* kp__,
                                             double v0__,
                                             std::vector<double>& veff_it_coarse__)
{
    log_function_enter(__func__);
    Timer t("sirius::Band::diag_fv_pseudo_potential_parallel", kp__->comm());
    
    auto& itso = parameters_.iterative_solver_input_section_;
    if (itso.type_ == "davidson")
    {
        diag_fv_pseudo_potential_davidson_fast_parallel(kp__, v0__, veff_it_coarse__);
    }
    else if (itso.type_ == "chebyshev")
    {
        diag_fv_pseudo_potential_chebyshev_parallel(kp__, veff_it_coarse__);
    }
    else
    {
        TERMINATE("unknown iterative solver type");
    }

    log_function_exit(__func__);
}
#endif // _SCALAPACK_

void Band::diag_fv_pseudo_potential_serial(K_point* kp__,
                                           double v0__,
                                           std::vector<double>& veff_it_coarse__)
{
    log_function_enter(__func__);
    Timer t("sirius::Band::diag_fv_pseudo_potential_serial");
    
    auto& itso = parameters_.iterative_solver_input_section_;
    if (itso.type_ == "exact")
    {
        diag_fv_pseudo_potential_serial_exact(kp__, veff_it_coarse__);
    }
    else if (itso.type_ == "davidson")
    {
        diag_fv_pseudo_potential_davidson_serial(kp__, v0__, veff_it_coarse__);
    }
    else if (itso.type_ == "rmm-diis")
    {
        diag_fv_pseudo_potential_rmm_diis_serial(kp__, v0__, veff_it_coarse__);
    }
    else if (itso.type_ == "chebyshev")
    {
        diag_fv_pseudo_potential_chebyshev_serial(kp__, veff_it_coarse__);
    }
    else
    {
        TERMINATE("unknown iterative solver type");
    }

    log_function_exit(__func__);
}

void Band::diag_fv_pseudo_potential(K_point* kp__, 
                                    Periodic_function<double>* effective_potential__)
{
    Timer t("sirius::Band::diag_fv_pseudo_potential");

    auto fft_coarse = parameters_.fft_coarse();

    /* map effective potential to a corase grid */
    std::vector<double> veff_it_coarse(fft_coarse->size());
    std::vector<double_complex> veff_pw_coarse(fft_coarse->num_gvec());

    /* take only first num_gvec_coarse plane-wave harmonics; this is enough to apply V_eff to \Psi */
    for (int igc = 0; igc < fft_coarse->num_gvec(); igc++)
    {
        int ig = parameters_.fft()->gvec_index(fft_coarse->gvec(igc));
        veff_pw_coarse[igc] = effective_potential__->f_pw(ig);
    }
    fft_coarse->input(fft_coarse->num_gvec(), fft_coarse->index_map(), &veff_pw_coarse[0]);
    fft_coarse->transform(1);
    fft_coarse->output(&veff_it_coarse[0]);

    double v0 = real(effective_potential__->f_pw(0));

    if (gen_evp_solver()->parallel())
    {
        #ifdef _SCALAPACK_
        diag_fv_pseudo_potential_parallel(kp__, v0, veff_it_coarse);
        #else
        TERMINATE_NO_SCALAPACK
        #endif
    }
    else
    {
        diag_fv_pseudo_potential_serial(kp__, v0, veff_it_coarse);
    }
}

}
<|MERGE_RESOLUTION|>--- conflicted
+++ resolved
@@ -890,50 +890,6 @@
 //=====================================================================================================================
 // CPU code, (L)APW+lo basis
 //=====================================================================================================================
-<<<<<<< HEAD
-template<> 
-void Band::set_fv_h_o<cpu, full_potential_lapwlo>(K_point* kp, 
-                                                  Periodic_function<double>* effective_potential,
-                                                  dmatrix<double_complex>& h, 
-                                                  dmatrix<double_complex>& o)
-{
-    log_function_enter(__func__);
-    Timer t("sirius::Band::set_fv_h_o", kp->comm());
-
-    h.zero();
-    o.zero();
-
-    int naw = parameters_.unit_cell()->mt_aw_basis_size();
-
-    /* generate and conjugate panel of matching coefficients; this would be the <bra| states */
-    dmatrix<double_complex> alm_panel_n(nullptr, kp->num_gkvec(), naw, kp->blacs_grid());
-    alm_panel_n.allocate(alloc_mode);
-
-    kp->alm_coeffs_row()->generate<true>(alm_panel_n);
-    for (int j = 0; j < alm_panel_n.num_cols_local(); j++)
-    {
-        for (int i = 0; i < alm_panel_n.num_rows_local(); i++) alm_panel_n(i, j) = conj(alm_panel_n(i, j));
-    }
-
-    /* generate another panel of matching coefficients; this would be the |ket> states */
-    dmatrix<double_complex> alm_panel_t(nullptr, naw, kp->num_gkvec(), kp->blacs_grid());
-    alm_panel_t.allocate(alloc_mode);
-    kp->alm_coeffs_col()->generate<false>(alm_panel_t);
-
-    /* generate slice of matching coefficients */
-    splindex<block> sspl_gkvec(kp->num_gkvec_col(), kp->num_ranks_row(), kp->rank_row());
-    mdarray<double_complex, 2> alm_v(naw, sspl_gkvec.local_size());
-    kp->alm_coeffs_col()->generate(sspl_gkvec, alm_v);
-
-    mdarray<double_complex, 2> halm_v(naw, sspl_gkvec.local_size());
-    /* apply muffin-tin Hamiltonian to alm slice */
-    apply_hmt_to_apw<nm>(alm_v, halm_v);
-
-    /* scatter halm slice to panels */
-    dmatrix<double_complex> halm_panel_t(nullptr, naw, kp->num_gkvec(), kp->blacs_grid());
-    halm_panel_t.allocate(alloc_mode);
-    halm_panel_t.scatter(halm_v);
-=======
 //== template<> 
 //== void Band::set_fv_h_o<cpu, full_potential_lapwlo>(K_point* kp, 
 //==                                                   Periodic_function<double>* effective_potential,
@@ -1032,7 +988,6 @@
     LOG_FUNC_BEGIN();
 
     Timer t("sirius::Band::set_fv_h_o", kp__->comm());
->>>>>>> 53d287f3
     
     // TODO: this depends on implementation and will possibly be simplified
     /* all the above data preparation is done in order to 
@@ -1065,10 +1020,6 @@
         {
             for (int igk = 0; igk < kp->num_gkvec_row(); igk++) alm_row(igk, xi) = conj(alm_row(igk, xi));
         }
-<<<<<<< HEAD
-        kp->alm_coeffs_col()->generate(ia, alm_col);
-        
-=======
 
         kp__->alm_coeffs_col()->generate(ia, alm_col);
 
@@ -1080,7 +1031,6 @@
         linalg<CPU>::gemm(0, 1, kp__->num_gkvec_row(), kp__->num_gkvec_col(), type->mt_aw_basis_size(), complex_one, 
                           alm_row.at<CPU>(), alm_row.ld(), halm_col.at<CPU>(), halm_col.ld(), complex_one, h__.at<CPU>(), h__.ld());
 
->>>>>>> 53d287f3
         /* setup apw-lo and lo-apw blocks */
         set_fv_h_o_apw_lo(kp, type, atom, ia, alm_row, alm_col, h.panel(), o.panel());
     }
@@ -1089,15 +1039,9 @@
     set_fv_h_o_it(kp, effective_potential, h.panel(), o.panel());
 
     /* setup lo-lo block */
-<<<<<<< HEAD
-    set_fv_h_o_lo_lo(kp, h.panel(), o.panel());
-
-    log_function_exit(__func__);
-=======
     set_fv_h_o_lo_lo(kp__, h__.panel(), o__.panel());
 
     LOG_FUNC_END();
->>>>>>> 53d287f3
 }
 
 //== template<> 
@@ -1467,11 +1411,7 @@
         #ifdef _GPU_
         case GPU:
         {
-<<<<<<< HEAD
-            set_fv_h_o<cpu, full_potential_lapwlo>(kp, effective_potential, h, o);
-=======
             set_fv_h_o<GPU, full_potential_lapwlo>(kp, effective_potential, h, o);
->>>>>>> 53d287f3
             
             //== dmatrix<double_complex> h1(kp->gklo_basis_size_row(), kp->gklo_basis_size_col(), parameters_.blacs_context());
             //== dmatrix<double_complex> o1(kp->gklo_basis_size_row(), kp->gklo_basis_size_col(), parameters_.blacs_context());
