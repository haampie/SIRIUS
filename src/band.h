--- conflicted
+++ resolved
@@ -66,68 +66,7 @@
                                   Hamiltonian& hamiltonian__) const;
 
         /// Solve the first-variational (non-magnetic) problem with iterative Davidson diagonalization.
-<<<<<<< HEAD
         inline void diag_fv_davidson(K_point* kp__, Hamiltonian& hamiltonian__) const;
-
-=======
-        inline void diag_fv_davidson(K_point* kp__) const;
-
-        /// Apply effective magentic field to the first-variational state.
-        /** Must be called first because hpsi is overwritten with B|fv_j>. */
-        void apply_magnetic_field(Wave_functions& fv_states__,
-                                  Gvec const& gkvec__,
-                                  std::vector<Wave_functions>& hpsi__) const;
-
-        /// Apply SO correction to the first-variational states.
-        /** Raising and lowering operators:
-         *  \f[
-         *      L_{\pm} Y_{\ell m}= (L_x \pm i L_y) Y_{\ell m}  = \sqrt{\ell(\ell+1) - m(m \pm 1)} Y_{\ell m \pm 1}
-         *  \f]
-         */
-        void apply_so_correction(mdarray<double_complex, 2>& fv_states, mdarray<double_complex, 3>& hpsi);
-
-        /// Apply UJ correction to scalar wave functions
-        template <spin_block_t sblock>
-        void apply_uj_correction(mdarray<double_complex, 2>& fv_states, mdarray<double_complex, 3>& hpsi);
-
-        /// Add interstitial contribution to apw-apw block of Hamiltonian and overlap
-        inline void set_fv_h_o_it(K_point* kp__,
-                                  Potential const& potential__,
-                                  matrix<double_complex>& h__,
-                                  matrix<double_complex>& o__) const;
-
-        inline void set_o_it(K_point* kp, mdarray<double_complex, 2>& o) const;
-
-        template <spin_block_t sblock>
-        inline void set_h_it(K_point* kp,
-                             Periodic_function<double>* effective_potential,
-                             Periodic_function<double>* effective_magnetic_field[3],
-                             matrix<double_complex>& h) const;
-
-        /// Setup lo-lo block of Hamiltonian and overlap matrices
-        inline void set_fv_h_o_lo_lo(K_point* kp, mdarray<double_complex, 2>& h, mdarray<double_complex, 2>& o) const;
-
-        template <spin_block_t sblock>
-        inline void set_h_lo_lo(K_point* kp, mdarray<double_complex, 2>& h) const;
-
-        inline void set_o_lo_lo(K_point* kp, mdarray<double_complex, 2>& o) const;
-
-        inline void set_o(K_point* kp, mdarray<double_complex, 2>& o);
-
-        template <spin_block_t sblock>
-        inline void set_h(K_point* kp,
-                          Periodic_function<double>* effective_potential,
-                          Periodic_function<double>* effective_magnetic_field[3],
-                          mdarray<double_complex, 2>& h);
-
-        inline void apply_fv_o(K_point* kp__,
-                               bool apw_only__,
-                               bool add_o1__,
-                               int N__,
-                               int n__,
-                               Wave_functions& phi__,
-                               Wave_functions& ophi__) const;
->>>>>>> 76a1d788
 
         /// Get singular components of the LAPW overlap matrix.
         /** Singular components are the eigen-vectors with a very small eigen-value. */
@@ -162,29 +101,6 @@
                                                     D_operator<T>& d_op__,
                                                     Q_operator<T>& q_op__,
                                                     P_operator<T>& p_op__) const;
-
-<<<<<<< HEAD
-=======
-        template <typename T>
-        inline void apply_h(K_point* kp__,
-                            int ispn__,
-                            int N__,
-                            int n__,
-                            Wave_functions& phi__,
-                            Wave_functions& hphi__,
-                            D_operator<T>& d_op) const;
-
-        template <typename T>
-        void apply_h_s(K_point* kp__,
-                       int ispn__, 
-                       int N__,
-                       int n__,
-                       Wave_functions& phi__,
-                       Wave_functions& hphi__,
-                       Wave_functions& sphi__,
-                       D_operator<T>& d_op,
-                       Q_operator<T>& q_op) const;
->>>>>>> 76a1d788
 
         /// Auxiliary function used internally by residuals() function.
         inline mdarray<double, 1> residuals_aux(K_point*             kp__,
@@ -378,224 +294,7 @@
             , unit_cell_(ctx__.unit_cell())
             , blacs_grid_(ctx__.blacs_grid())
         {
-            PROFILE("sirius::Band::Band");
-            //            local_op_ = std::unique_ptr<Local_operator>(new Local_operator(ctx_, ctx_.fft_coarse()));
         }
-
-<<<<<<< HEAD
-=======
-        /// Setup apw-lo and lo-apw blocs of Hamiltonian and overlap matrices
-        void set_fv_h_o_apw_lo(K_point* kp,
-                               Atom_type const& type,
-                               Atom const& atom,
-                               int ia,
-                               mdarray<double_complex, 2>& alm_row,
-                               mdarray<double_complex, 2>& alm_col,
-                               mdarray<double_complex, 2>& h,
-                               mdarray<double_complex, 2>& o) const;
-
-        template <spin_block_t sblock>
-        void set_h_apw_lo(K_point* kp, Atom_type* type, Atom* atom, int ia, mdarray<double_complex, 2>& alm,
-                          mdarray<double_complex, 2>& h);
-
-        /// Set APW-lo and lo-APW blocks of the overlap matrix.
-        void set_o_apw_lo(K_point* kp, Atom_type* type, Atom* atom, int ia, mdarray<double_complex, 2>& alm,
-                          mdarray<double_complex, 2>& o);
-
-        /// Setup the Hamiltonian and overlap matrices in APW+lo basis
-        /** The Hamiltonian matrix has the following expression:
-         *  \f[
-         *      H_{\mu' \mu}=\langle \varphi_{\mu' } | \hat H | \varphi_{\mu } \rangle  =
-         *      \left( \begin{array}{cc}
-         *         H_{\bf G'G} & H_{{\bf G'}j} \\
-         *         H_{j'{\bf G}} & H_{j'j}
-         *      \end{array} \right)
-         *  \f]
-         *  APW-APW block:
-         *  \f{eqnarray*}{
-         *      H_{{\bf G'} {\bf G}}^{\bf k} &=& \sum_{\alpha} \sum_{L'\nu', L\nu} a_{L'\nu'}^{\alpha *}({\bf G'+k})
-         *      \langle  u_{\ell' \nu'}^{\alpha}Y_{\ell' m'}|\hat h^{\alpha} | u_{\ell \nu}^{\alpha}Y_{\ell m}  \rangle
-         *       a_{L\nu}^{\alpha}({\bf G+k}) + \frac{1}{2}{\bf G'} {\bf G} \cdot \Theta({\bf G - G'}) + \tilde V_{eff}({\bf G - G'}) \\
-         *          &=& \sum_{\alpha} \sum_{\xi' } a_{\xi'}^{\alpha *}({\bf G'+k})
-         *              b_{\xi'}^{\alpha}({\bf G+k}) + \frac{1}{2}{\bf G'} {\bf G} \cdot \Theta({\bf G - G'}) + \tilde V_{eff}({\bf G - G'})
-         *  \f}
-         *  APW-lo block:
-         *  \f[
-         *      H_{{\bf G'} j}^{\bf k} = \sum_{L'\nu'} a_{L'\nu'}^{\alpha_j *}({\bf G'+k})
-         *      \langle  u_{\ell' \nu'}^{\alpha_j}Y_{\ell' m'}|\hat h^{\alpha_j} |  \phi_{\ell_j}^{\zeta_j \alpha_j} Y_{\ell_j m_j}  \rangle
-         *  \f]
-         *  lo-APW block:
-         *  \f[
-         *      H_{j' {\bf G}}^{\bf k} = \sum_{L\nu} \langle \phi_{\ell_{j'}}^{\zeta_{j'} \alpha_{j'}} Y_{\ell_{j'} m_{j'}}
-         *          |\hat h^{\alpha_{j'}} | u_{\ell \nu}^{\alpha_{j'}}Y_{\ell m}  \rangle a_{L\nu}^{\alpha_{j'}}({\bf G+k})
-         *  \f]
-         *  lo-lo block:
-         *  \f[
-         *      H_{j' j}^{\bf k} = \langle \phi_{\ell_{j'}}^{\zeta_{j'} \alpha_{j'}} Y_{\ell_{j'} m_{j'}}
-         *          |\hat h^{\alpha_{j}} |  \phi_{\ell_j}^{\zeta_j \alpha_j} Y_{\ell_j m_j}  \rangle  \delta_{\alpha_j \alpha_{j'}}
-         *  \f]
-         *
-         *  The overlap matrix has the following expression:
-         *  \f[
-         *      O_{\mu' \mu} = \langle \varphi_{\mu'} | \varphi_{\mu} \rangle
-         *  \f]
-         *  APW-APW block:
-         *  \f[
-         *      O_{{\bf G'} {\bf G}}^{\bf k} = \sum_{\alpha} \sum_{L\nu} a_{L\nu}^{\alpha *}({\bf G'+k})
-         *      a_{L\nu}^{\alpha}({\bf G+k}) + \Theta({\bf G-G'})
-         *  \f]
-         *
-         *  APW-lo block:
-         *  \f[
-         *      O_{{\bf G'} j}^{\bf k} = \sum_{\nu'} a_{\ell_j m_j \nu'}^{\alpha_j *}({\bf G'+k})
-         *      \langle u_{\ell_j \nu'}^{\alpha_j} | \phi_{\ell_j}^{\zeta_j \alpha_j} \rangle
-         *  \f]
-         *
-         *  lo-APW block:
-         *  \f[
-         *      O_{j' {\bf G}}^{\bf k} =
-         *      \sum_{\nu'} \langle \phi_{\ell_{j'}}^{\zeta_{j'} \alpha_{j'}} | u_{\ell_{j'} \nu'}^{\alpha_{j'}} \rangle
-         *      a_{\ell_{j'} m_{j'} \nu'}^{\alpha_{j'}}({\bf G+k})
-         *  \f]
-         *
-         *  lo-lo block:
-         *  \f[
-         *      O_{j' j}^{\bf k} = \langle \phi_{\ell_{j'}}^{\zeta_{j'} \alpha_{j'}} |
-         *      \phi_{\ell_{j}}^{\zeta_{j} \alpha_{j}} \rangle \delta_{\alpha_{j'} \alpha_j}
-         *      \delta_{\ell_{j'} \ell_j} \delta_{m_{j'} m_j}
-         *  \f]
-         */
-        template <device_t pu, electronic_structure_method_t basis>
-        inline void set_fv_h_o(K_point* kp,
-                               Potential const& potential__,
-                               dmatrix<double_complex>& h,
-                               dmatrix<double_complex>& o) const;
-
-        /// Apply LAPW Hamiltonain and overlap to the trial wave-functions.
-        /** Check the documentation of Band::set_fv_h_o() for the expressions of Hamiltonian and overlap
-         *  matrices and \ref basis for the definition of the LAPW+lo basis.
-         *
-         *  For the set of wave-functions expanded in LAPW+lo basis (k-point index is dropped for simplicity)
-         *  \f[
-         *      \psi_{i} = \sum_{\mu} \phi_{\mu} C_{\mu i}
-         *  \f]
-         *  where \f$ \mu = \{ {\bf G}, j \} \f$ is a combined index of LAPW and local orbitals we want to contrusct
-         *  a subspace Hamiltonian and overlap matrices:
-         *  \f[
-         *      H_{i' i} = \langle \psi_{i'} | \hat H | \psi_i \rangle =
-         *          \sum_{\mu' \mu} C_{\mu' i'}^{*} \langle \phi_{\mu'} | \hat H | \phi_{\mu} \rangle C_{\mu i} =
-         *          \sum_{\mu'} C_{\mu' i'}^{*} h_{\mu' i}(\psi)
-         *  \f]
-         *  \f[
-         *      O_{i' i} = \langle \psi_{i'} | \psi_i \rangle =
-         *          \sum_{\mu' \mu} C_{\mu' i'}^{*} \langle \phi_{\mu'} | \phi_{\mu} \rangle C_{\mu i} =
-         *          \sum_{\mu'} C_{\mu' i'}^{*} o_{\mu' i}(\psi)
-         *  \f]
-         *  where
-         *  \f[
-         *      h_{\mu' i}(\psi) = \sum_{\mu} \langle \phi_{\mu'} | \hat H | \phi_{\mu} \rangle C_{\mu i}
-         *  \f]
-         *  and
-         *  \f[
-         *      o_{\mu' i}(\psi) = \sum_{\mu} \langle \phi_{\mu'} | \phi_{\mu} \rangle C_{\mu i}
-         *  \f]
-         *  For the APW block of \f$  h_{\mu' i}(\psi)  \f$ and \f$  o_{\mu' i}(\psi)  \f$ we have:
-         *  \f[
-         *       h_{{\bf G'} i}(\psi) = \sum_{{\bf G}} \langle \phi_{\bf G'} | \hat H | \phi_{\bf G} \rangle C_{{\bf G} i} +
-         *          \sum_{j} \langle \phi_{\bf G'} | \hat H | \phi_{j} \rangle C_{j i}
-         *  \f]
-         *  \f[
-         *       o_{{\bf G'} i}(\psi) = \sum_{{\bf G}} \langle \phi_{\bf G'} | \phi_{\bf G} \rangle C_{{\bf G} i} +
-         *          \sum_{j} \langle \phi_{\bf G'} | \phi_{j} \rangle C_{j i}
-         *  \f]
-         *  and for the lo block:
-         *  \f[
-         *       h_{j' i}(\psi) = \sum_{{\bf G}} \langle \phi_{j'} | \hat H | \phi_{\bf G} \rangle C_{{\bf G} i} +
-         *          \sum_{j} \langle \phi_{j'} | \hat H | \phi_{j} \rangle C_{j i}
-         *  \f]
-         *  \f[
-         *       o_{j' i}(\psi) = \sum_{{\bf G}} \langle \phi_{j'} |  \phi_{\bf G} \rangle C_{{\bf G} i} +
-         *          \sum_{j} \langle \phi_{j'} | \phi_{j} \rangle C_{j i}
-         *  \f]
-         *
-         *  APW-APW contribution, muffin-tin part:
-         *  \f[
-         *      h_{{\bf G'} i}(\psi) = \sum_{{\bf G}} \langle \phi_{\bf G'} | \hat H | \phi_{\bf G} \rangle C_{{\bf G} i} =
-         *          \sum_{{\bf G}} \sum_{\alpha} \sum_{\xi'} a_{\xi'}^{\alpha *}({\bf G'}) b_{\xi'}^{\alpha}({\bf G})
-         *           C_{{\bf G} i}
-         *  \f]
-         *  \f[
-         *      o_{{\bf G'} i}(\psi) = \sum_{{\bf G}} \langle \phi_{\bf G'} | \phi_{\bf G} \rangle C_{{\bf G} i} =
-         *          \sum_{{\bf G}} \sum_{\alpha} \sum_{\xi'} a_{\xi'}^{\alpha *}({\bf G'}) a_{\xi'}^{\alpha}({\bf G})
-         *           C_{{\bf G} i}
-         *  \f]
-         *  APW-APW contribution, interstitial effective potential part:
-         *  \f[
-         *      h_{{\bf G'} i}(\psi) = \int \Theta({\bf r}) e^{-i{\bf G'}{\bf r}} V({\bf r}) \psi_{i}({\bf r}) d{\bf r}
-         *  \f]
-         *  This is done by transforming \f$ \psi_i({\bf G}) \f$ to the real space, multiplying by effectvive potential
-         *  and step function and transforming the result back to the \f$ {\bf G} \f$ domain.
-         *
-         *  APW-APW contribution, interstitial kinetic energy part:
-         *  \f[
-         *      h_{{\bf G'} i}(\psi) = \int \Theta({\bf r}) e^{-i{\bf G'}{\bf r}} \Big( -\frac{1}{2} \nabla \Big)
-         *          \Big( \nabla \psi_{i}({\bf r}) \Big) d{\bf r}
-         *  \f]
-         *  and the gradient of the wave-function is computed with FFT as:
-         *  \f[
-         *      \Big( \nabla \psi_{i}({\bf r}) \Big) = \sum_{\bf G} i{\bf G}e^{i{\bf G}{\bf r}}\psi_i({\bf G})
-         *  \f]
-         *
-         *  APW-APW contribution, interstitial overlap:
-         *  \f[
-         *      o_{{\bf G'} i}(\psi) = \int \Theta({\bf r}) e^{-i{\bf G'}{\bf r}} \psi_{i}({\bf r}) d{\bf r}
-         *  \f]
-         *
-         *  APW-lo contribution:
-         *  \f[
-         *      h_{{\bf G'} i}(\psi) =  \sum_{j} \langle \phi_{\bf G'} | \hat H | \phi_{j} \rangle C_{j i} =
-         *      \sum_{j} C_{j i}   \sum_{L'\nu'} a_{L'\nu'}^{\alpha_j *}({\bf G'})
-         *          \langle  u_{\ell' \nu'}^{\alpha_j}Y_{\ell' m'}|\hat h^{\alpha_j} | \phi_{\ell_j}^{\zeta_j \alpha_j} Y_{\ell_j m_j} \rangle =
-         *      \sum_{j} C_{j i} \sum_{\xi'} a_{\xi'}^{\alpha_j *}({\bf G'}) h_{\xi' \xi_j}^{\alpha_j}
-         *  \f]
-         *  \f[
-         *      o_{{\bf G'} i}(\psi) =  \sum_{j} \langle \phi_{\bf G'} | \phi_{j} \rangle C_{j i} =
-         *      \sum_{j} C_{j i}   \sum_{L'\nu'} a_{L'\nu'}^{\alpha_j *}({\bf G'})
-         *          \langle  u_{\ell' \nu'}^{\alpha_j}Y_{\ell' m'}| \phi_{\ell_j}^{\zeta_j \alpha_j} Y_{\ell_j m_j} \rangle =
-         *      \sum_{j} C_{j i} \sum_{\nu'} a_{\ell_j m_j \nu'}^{\alpha_j *}({\bf G'}) o_{\nu' \zeta_j \ell_j}^{\alpha_j}
-         *  \f]
-         *  lo-APW contribution:
-         *  \f[
-         *     h_{j' i}(\psi) = \sum_{\bf G} \langle \phi_{j'} | \hat H | \phi_{\bf G} \rangle C_{{\bf G} i} =
-         *      \sum_{\bf G} C_{{\bf G} i} \sum_{L\nu} \langle \phi_{\ell_{j'}}^{\zeta_{j'} \alpha_{j'}} Y_{\ell_{j'} m_{j'}}
-         *          |\hat h^{\alpha_{j'}} | u_{\ell \nu}^{\alpha_{j'}}Y_{\ell m}  \rangle a_{L\nu}^{\alpha_{j'}}({\bf G}) =
-         *      \sum_{\bf G} C_{{\bf G} i} \sum_{\xi} h_{\xi_{j'} \xi}^{\alpha_{j'}} a_{\xi}^{\alpha_{j'}}({\bf G})
-         *  \f]
-         *  \f[
-         *     o_{j' i}(\psi) = \sum_{\bf G} \langle \phi_{j'} |  \phi_{\bf G} \rangle C_{{\bf G} i} =
-         *      \sum_{\bf G} C_{{\bf G} i} \sum_{L\nu} \langle \phi_{\ell_{j'}}^{\zeta_{j'} \alpha_{j'}} Y_{\ell_{j'} m_{j'}}
-         *          | u_{\ell \nu}^{\alpha_{j'}}Y_{\ell m}  \rangle a_{L\nu}^{\alpha_{j'}}({\bf G}) =
-         *      \sum_{\bf G} C_{{\bf G} i} \sum_{\nu} o_{\zeta_{j'} \nu \ell_{j'}}^{\alpha_{j'}} a_{\ell_{j'} m_{j'} \nu}^{\alpha_{j'}}({\bf G})
-         *  \f]
-         *  lo-lo contribution:
-         *  \f[
-         *      h_{j' i}(\psi) = \sum_{j} \langle \phi_{j'} | \hat H | \phi_{j} \rangle C_{j i} = \sum_{j} C_{j i} h_{\xi_{j'} \xi_j}^{\alpha_j}
-         *          \delta_{\alpha_j \alpha_{j'}}
-         *  \f]
-         *  \f[
-         *      o_{j' i}(\psi) = \sum_{j} \langle \phi_{j'} | \phi_{j} \rangle C_{j i} = \sum_{j} C_{j i}
-         *          o_{\zeta_{j'} \zeta_{j} \ell_j}^{\alpha_j}
-         *            \delta_{\alpha_j \alpha_{j'}} \delta_{\ell_j \ell_{j'}} \delta_{m_j m_{j'}}
-         *  \f]
-         */
-        inline void apply_fv_h_o(K_point* kp__,
-                                 int nlo,
-                                 int N,
-                                 int n,
-                                 Wave_functions& phi__,
-                                 Wave_functions& hphi__,
-                                 Wave_functions& ophi__) const;
->>>>>>> 76a1d788
 
         /// Solve second-variational problem.
         inline void diag_sv(K_point* kp,
@@ -606,31 +305,17 @@
                                    Hamiltonian& hamiltonian__,
                                    bool precompute__) const;
 
-        //inline Eigenproblem const& std_evp_solver() const
-        //{
-        //    return *std_evp_solver_;
-        //}
-
-        //inline Eigenproblem const& gen_evp_solver() const
-        //{
-        //    return *gen_evp_solver_;
-        //}
-
-
         /// Initialize the subspace for the entire k-point set.
         inline void initialize_subspace(K_point_set& kset__,
                                         Hamiltonian&   hamiltonian__) const;
 
         /// Initialize the wave-functions subspace.
         template <typename T>
-        inline void initialize_subspace(K_point*                                        kp__,
+        inline void initialize_subspace(K_point*     kp__,
                                         Hamiltonian& hamiltonian__,
-                                        int                                             num_ao__) const;
+                                        int          num_ao__) const;
 };
 
-//#include "Band/get_h_o_diag.hpp"
-//#include "Band/apply.hpp"
-    //#include "Band/set_lapw_h_o.hpp"
 #include "Band/residuals.hpp"
 #include "Band/diag_full_potential.hpp"
 #include "Band/diag_pseudo_potential.hpp"
