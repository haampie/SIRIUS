// Copyright (c) 2013-2018 Anton Kozhevnikov, Thomas Schulthess
// All rights reserved.
//
// Redistribution and use in source and binary forms, with or without modification, are permitted provided that
// the following conditions are met:
//
// 1. Redistributions of source code must retain the above copyright notice, this list of conditions and the
//    following disclaimer.
// 2. Redistributions in binary form must reproduce the above copyright notice, this list of conditions
//    and the following disclaimer in the documentation and/or other materials provided with the distribution.
//
// THIS SOFTWARE IS PROVIDED BY THE COPYRIGHT HOLDERS AND CONTRIBUTORS "AS IS" AND ANY EXPRESS OR IMPLIED
// WARRANTIES, INCLUDING, BUT NOT LIMITED TO, THE IMPLIED WARRANTIES OF MERCHANTABILITY AND FITNESS FOR A
// PARTICULAR PURPOSE ARE DISCLAIMED. IN NO EVENT SHALL THE COPYRIGHT HOLDER OR CONTRIBUTORS BE LIABLE FOR
// ANY DIRECT, INDIRECT, INCIDENTAL, SPECIAL, EXEMPLARY, OR CONSEQUENTIAL DAMAGES (INCLUDING, BUT NOT LIMITED TO,
// PROCUREMENT OF SUBSTITUTE GOODS OR SERVICES; LOSS OF USE, DATA, OR PROFITS; OR BUSINESS INTERRUPTION) HOWEVER
// CAUSED AND ON ANY THEORY OF LIABILITY, WHETHER IN CONTRACT, STRICT LIABILITY, OR TORT (INCLUDING NEGLIGENCE OR
// OTHERWISE) ARISING IN ANY WAY OUT OF THE USE OF THIS SOFTWARE, EVEN IF ADVISED OF THE POSSIBILITY OF SUCH DAMAGE.

/** \file diag_full_potential.cpp
 *
 *  \brief Diagonalization of full-potential Hamiltonian.
 */

#include "band.hpp"
#include "residuals.hpp"
#include "wf_inner.hpp"
#include "wf_ortho.hpp"
#include "wf_trans.hpp"
#include "simulation_context.hpp"
#include "k_point/k_point.hpp"
#include "utils/profiler.hpp"

namespace sirius {

void
Band::diag_full_potential_first_variation_exact(Hamiltonian_k& Hk__) const
{
    PROFILE("sirius::Band::diag_fv_exact");

    auto& kp = Hk__.kp();

    auto& solver = ctx_.gen_evp_solver();

    /* total eigen-value problem size */
    int ngklo = kp.gklo_basis_size();

<<<<<<< HEAD
    sddk::dmatrix<double_complex> h(ctx_.mem_pool(solver.host_memory_t()), ngklo, ngklo, ctx_.blacs_grid(), bs, bs);
    sddk::dmatrix<double_complex> o(ctx_.mem_pool(solver.host_memory_t()), ngklo, ngklo, ctx_.blacs_grid(), bs, bs);

    //if (ctx_.gen_evp_solver_type() == ev_solver_t::cusolver || ctx_.processing_unit() == device_t::GPU) {
    //    //h.allocate(ctx_.mem_pool(memory_t::device));
    //    //o.allocate(ctx_.mem_pool(memory_t::device));
    //    h.allocate(memory_t::device);
    //    o.allocate(memory_t::device);
    //}
=======
    /* block size of scalapack 2d block-cyclic distribution */
    int bs = ctx_.cyclic_block_size();

    sddk::dmatrix<double_complex> h(ngklo, ngklo, ctx_.blacs_grid(), bs, bs, solver.host_memory_t());
    sddk::dmatrix<double_complex> o(ngklo, ngklo, ctx_.blacs_grid(), bs, bs, solver.host_memory_t());

    //if (solver.type() == ev_solver_t::cusolver || ctx_.processing_unit() == device_t::GPU) {
    //    h.allocate(ctx_.mem_pool(memory_t::device));
    //    o.allocate(ctx_.mem_pool(memory_t::device));
    //}

    ctx_.print_memory_usage(__FILE__, __LINE__);
>>>>>>> 441b8ebe

    /* setup Hamiltonian and overlap */
    Hk__.set_fv_h_o(h, o);

    //if (ctx_.gen_evp_solver_type() == ev_solver_t::cusolver || ctx_.processing_unit() == device_t::GPU) {
    //    //h.allocate(ctx_.mem_pool(memory_t::device));
    //    //o.allocate(ctx_.mem_pool(memory_t::device));
    //    h.deallocate(memory_t::device);
    //    o.deallocate(memory_t::device);
    //}

    ctx_.print_memory_usage(__FILE__, __LINE__);

    if (ctx_.control().verification_ >= 1) {
        double max_diff = check_hermitian(h, ngklo);
        if (max_diff > 1e-12) {
            std::stringstream s;
            s << "H matrix is not hermitian" << std::endl
              << "max error: " << max_diff;
            TERMINATE(s);
        }
        max_diff = check_hermitian(o, ngklo);
        if (max_diff > 1e-12) {
            std::stringstream s;
            s << "O matrix is not hermitian" << std::endl
              << "max error: " << max_diff;
            TERMINATE(s);
        }
    }

    if (ctx_.control().print_checksum_) {
        auto z1 = h.checksum();
        auto z2 = o.checksum();
        kp.comm().allreduce(&z1, 1);
        kp.comm().allreduce(&z2, 1);
        if (kp.comm().rank() == 0) {
            utils::print_checksum("h_lapw", z1);
            utils::print_checksum("o_lapw", z2);
        }
    }

    assert(kp.gklo_basis_size() > ctx_.num_fv_states());

    std::vector<double> eval(ctx_.num_fv_states());

    if (solver.solve(kp.gklo_basis_size(), ctx_.num_fv_states(), h, o, eval.data(), kp.fv_eigen_vectors())) {
        TERMINATE("error in generalized eigen-value problem");
    }
    kp.set_fv_eigen_values(&eval[0]);

    for (int i = 0; i < ctx_.num_fv_states(); i++) {
        kp.message(4, __function_name__, "eval[%i]=%20.16f\n", i, eval[i]);
    }

    if (ctx_.control().print_checksum_) {
        auto z1 = kp.fv_eigen_vectors().checksum();
        kp.comm().allreduce(&z1, 1);
        if (kp.comm().rank() == 0) {
            utils::print_checksum("fv_eigen_vectors", z1);
        }
    }

    /* remap to slab */
    kp.fv_eigen_vectors_slab().pw_coeffs(0).remap_from(kp.fv_eigen_vectors(), 0);
    kp.fv_eigen_vectors_slab().mt_coeffs(0).remap_from(kp.fv_eigen_vectors(), kp.num_gkvec());

    /* renormalize wave-functions */
    if (ctx_.valence_relativity() == relativity_t::iora) {
        Wave_functions ofv(kp.gkvec_partition(), unit_cell_.num_atoms(),
                           [this](int ia) { return unit_cell_.atom(ia).mt_lo_basis_size(); }, ctx_.num_fv_states(),
                           ctx_.preferred_memory_t(), 1);
        if (ctx_.processing_unit() == device_t::GPU) {
            kp.fv_eigen_vectors_slab().allocate(spin_range(0), memory_t::device);
            kp.fv_eigen_vectors_slab().copy_to(spin_range(0), memory_t::device, 0, ctx_.num_fv_states());
            ofv.allocate(spin_range(0), memory_t::device);
        }

        Hk__.apply_fv_h_o(false, false, 0, ctx_.num_fv_states(), kp.fv_eigen_vectors_slab(), nullptr, &ofv);

        if (ctx_.processing_unit() == device_t::GPU) {
            kp.fv_eigen_vectors_slab().deallocate(spin_range(0), memory_t::device);
        }

        //if (true) {
        //    Wave_functions phi(kp.gkvec_partition(), unit_cell_.num_atoms(),
        //                       [this](int ia) { return unit_cell_.atom(ia).mt_lo_basis_size(); }, ctx_.num_fv_states(),
        //                       ctx_.preferred_memory_t(), 1);
        //    Wave_functions ofv(kp.gkvec_partition(), unit_cell_.num_atoms(),
        //                       [this](int ia) { return unit_cell_.atom(ia).mt_lo_basis_size(); }, ctx_.num_fv_states(),
        //                       ctx_.preferred_memory_t(), 1);
        //    phi.allocate(spin_range(0), memory_t::device);
        //    ofv.allocate(spin_range(0), memory_t::device);

        //    for (int i = 0; i < kp.num_gkvec(); i++) {
        //        phi.zero(device_t::CPU, 0, 0, ctx_.num_fv_states());
        //        for (int j = 0; j < ctx_.num_fv_states(); j++) {
        //            phi.pw_coeffs(0).prime(i, j) = 1.0;
        //        }
        //        phi.copy_to(spin_range(0), memory_t::device, 0, ctx_.num_fv_states());
        //        Hk__.apply_fv_h_o(false, false, 0, ctx_.num_fv_states(), phi, nullptr, &ofv);
        //    }

        //    for (int i = 0; i < unit_cell_.mt_lo_basis_size(); i++) {
        //        phi.zero(device_t::CPU, 0, 0, ctx_.num_fv_states());
        //        for (int j = 0; j < ctx_.num_fv_states(); j++) {
        //            phi.mt_coeffs(0).prime(i, j) = 1.0;
        //        }
        //        phi.copy_to(spin_range(0), memory_t::device, 0, ctx_.num_fv_states());
        //        Hk__.apply_fv_h_o(false, false, 0, ctx_.num_fv_states(), phi, nullptr, &ofv);
        //    }
        //}

        std::vector<double> norm(ctx_.num_fv_states(), 0);
        #pragma omp parallel for schedule(static)
        for (int i = 0; i < ctx_.num_fv_states(); i++) {
            for (int j = 0; j < ofv.pw_coeffs(0).num_rows_loc(); j++) {
                norm[i] += std::real(std::conj(kp.fv_eigen_vectors_slab().pw_coeffs(0).prime(j, i)) * ofv.pw_coeffs(0).prime(j, i));
            }
            for (int j = 0; j < ofv.mt_coeffs(0).num_rows_loc(); j++) {
                norm[i] += std::real(std::conj(kp.fv_eigen_vectors_slab().mt_coeffs(0).prime(j, i)) * ofv.mt_coeffs(0).prime(j, i));
            }
        }
        kp.comm().allreduce(norm);
        if (ctx_.control().verbosity_ >= 2) {
            for (int i = 0; i < ctx_.num_fv_states(); i++) {
                kp.message(2, __function_name__, "norm(%i)=%18.12f\n", i, norm[i]);
            }
        }
        #pragma omp parallel for schedule(static)
        for (int i = 0; i < ctx_.num_fv_states(); i++) {
            norm[i] = 1 / std::sqrt(norm[i]);
            for (int j = 0; j < ofv.pw_coeffs(0).num_rows_loc(); j++) {
                kp.fv_eigen_vectors_slab().pw_coeffs(0).prime(j, i) *= norm[i];
            }
            for (int j = 0; j < ofv.mt_coeffs(0).num_rows_loc(); j++) {
                kp.fv_eigen_vectors_slab().mt_coeffs(0).prime(j, i) *= norm[i];
            }
        }
    }

    if (ctx_.control().verification_ >= 2) {
        kp.message(1, __function_name__, "%s", "checking application of H and O\n");
        /* check application of H and O */
        Wave_functions hphi(kp.gkvec_partition(), unit_cell_.num_atoms(),
                            [this](int ia) { return unit_cell_.atom(ia).mt_lo_basis_size(); }, ctx_.num_fv_states(),
                            ctx_.preferred_memory_t());
        Wave_functions ophi(kp.gkvec_partition(), unit_cell_.num_atoms(),
                            [this](int ia) { return unit_cell_.atom(ia).mt_lo_basis_size(); }, ctx_.num_fv_states(),
                            ctx_.preferred_memory_t());

        if (ctx_.processing_unit() == device_t::GPU) {
            kp.fv_eigen_vectors_slab().allocate(spin_range(0), memory_t::device);
            kp.fv_eigen_vectors_slab().copy_to(spin_range(0), memory_t::device, 0, ctx_.num_fv_states());
            hphi.allocate(spin_range(0), memory_t::device);
            ophi.allocate(spin_range(0), memory_t::device);
        }

        Hk__.apply_fv_h_o(false, false, 0, ctx_.num_fv_states(), kp.fv_eigen_vectors_slab(), &hphi, &ophi);

        dmatrix<double_complex> hmlt(ctx_.num_fv_states(), ctx_.num_fv_states(), ctx_.blacs_grid(),
                                     ctx_.cyclic_block_size(), ctx_.cyclic_block_size());
        dmatrix<double_complex> ovlp(ctx_.num_fv_states(), ctx_.num_fv_states(), ctx_.blacs_grid(),
                                     ctx_.cyclic_block_size(), ctx_.cyclic_block_size());

        inner(ctx_.preferred_memory_t(), ctx_.blas_linalg_t(), 0, kp.fv_eigen_vectors_slab(), 0, ctx_.num_fv_states(),
              hphi, 0, ctx_.num_fv_states(), hmlt, 0, 0);
        inner(ctx_.preferred_memory_t(), ctx_.blas_linalg_t(), 0, kp.fv_eigen_vectors_slab(), 0, ctx_.num_fv_states(),
              ophi, 0, ctx_.num_fv_states(), ovlp, 0, 0);

        double max_diff{0};
        for (int i = 0; i < hmlt.num_cols_local(); i++) {
            int icol = hmlt.icol(i);
            for (int j = 0; j < hmlt.num_rows_local(); j++) {
                int jrow = hmlt.irow(j);
                if (icol == jrow) {
                    max_diff = std::max(max_diff, std::abs(hmlt(j, i) - eval[icol]));
                } else {
                    max_diff = std::max(max_diff, std::abs(hmlt(j, i)));
                }
            }
        }
        if (max_diff > 1e-9) {
            std::stringstream s;
            s << "application of Hamiltonian failed, maximum error: " << max_diff;
            WARNING(s);
        }

        max_diff = 0;
        for (int i = 0; i < ovlp.num_cols_local(); i++) {
            int icol = ovlp.icol(i);
            for (int j = 0; j < ovlp.num_rows_local(); j++) {
                int jrow = ovlp.irow(j);
                if (icol == jrow) {
                    max_diff = std::max(max_diff, std::abs(ovlp(j, i) - 1.0));
                } else {
                    max_diff = std::max(max_diff, std::abs(ovlp(j, i)));
                }
            }
        }
        if (max_diff > 1e-9) {
            std::stringstream s;
            s << "application of overlap failed, maximum error: " << max_diff;
            WARNING(s);
        }
    }
}

void Band::get_singular_components(Hamiltonian_k& Hk__, mdarray<double, 2>& o_diag__) const
{
    PROFILE("sirius::Band::get_singular_components");

    auto& kp = Hk__.kp();

    mdarray<double, 2> diag1(kp.num_gkvec_loc(), 1, memory_t::host, "diag1");
    for (int ig = 0; ig < kp.num_gkvec_loc(); ig++) {
        diag1[ig] = 1;
    }

    if (ctx_.processing_unit() == device_t::GPU) {
        diag1.allocate(memory_t::device).copy_to(memory_t::device);
    }

    auto& psi = kp.singular_components();

    int ncomp = psi.num_wf();

    ctx_.message(3, __function_name__, "number of singular components: %i\n", ncomp);

    auto& itso = ctx_.iterative_solver_input();

    int num_phi = itso.subspace_size_ * ncomp;

    Wave_functions phi(kp.gkvec_partition(), num_phi, ctx_.preferred_memory_t());
    Wave_functions ophi(kp.gkvec_partition(), num_phi, ctx_.preferred_memory_t());
    Wave_functions opsi(kp.gkvec_partition(), ncomp, ctx_.preferred_memory_t());
    Wave_functions res(kp.gkvec_partition(), ncomp, ctx_.preferred_memory_t());

    int bs = ctx_.cyclic_block_size();

    dmatrix<double_complex> ovlp(num_phi, num_phi, ctx_.blacs_grid(), bs, bs);
    dmatrix<double_complex> ovlp_old(num_phi, num_phi, ctx_.blacs_grid(), bs, bs);
    dmatrix<double_complex> evec(num_phi, num_phi, ctx_.blacs_grid(), bs, bs);

    if (ctx_.processing_unit() == device_t::GPU) {
        psi.pw_coeffs(0).allocate(memory_t::device);
        psi.pw_coeffs(0).copy_to(memory_t::device, 0, ncomp);
        phi.pw_coeffs(0).allocate(memory_t::device);
        res.pw_coeffs(0).allocate(memory_t::device);
        ophi.pw_coeffs(0).allocate(memory_t::device);
        opsi.pw_coeffs(0).allocate(memory_t::device);
        if (ctx_.blacs_grid().comm().size() == 1) {
            evec.allocate(memory_t::device);
            ovlp.allocate(memory_t::device);
        }
    }

    mdarray<double, 1> eval(ncomp);
    mdarray<double, 1> eval_old(ncomp);
    eval = [](){return -1;};

    phi.copy_from(ctx_.processing_unit(), ncomp, psi, 0, 0, 0, 0);

    if (ctx_.control().print_checksum_) {
        phi.print_checksum(ctx_.processing_unit(), "phi", 0, ncomp);
    }

    /* current subspace size */
    int N{0};

    /* number of newly added basis functions */
    int n = ncomp;

    ctx_.message(3, __function_name__, "iterative solver tolerance: %18.12f\n", ctx_.iterative_solver_tolerance());

    ctx_.print_memory_usage(__FILE__, __LINE__);

    auto& std_solver = ctx_.std_evp_solver();

    /* start iterative diagonalization */
    for (int k = 0; k < itso.num_steps_; k++) {
        /* apply Hamiltonian and overlap operators to the new basis functions */
        Hk__.apply_fv_h_o(true, false, N, n, phi, nullptr, &ophi);
        if (ctx_.processing_unit() == device_t::GPU) {
            ophi.copy_to(spin_range(0), memory_t::device, N, n);
        }

        if (ctx_.control().verification_ >= 1) {
            set_subspace_mtrx(0, N + n, phi, ophi, ovlp);

            if (ctx_.control().verification_ >= 2) {
                ovlp.serialize("overlap", N + n);
            }

            double max_diff = check_hermitian(ovlp, N + n);
            if (max_diff > 1e-12) {
                std::stringstream s;
                s << "overlap matrix is not hermitian, max_err = " << max_diff;
                TERMINATE(s);
            }
        }

        orthogonalize(ctx_.preferred_memory_t(), ctx_.blas_linalg_t(), 0, phi, ophi, N, n, ovlp, res);

        /* setup eigen-value problem
         * N is the number of previous basis functions
         * n is the number of new basis functions */
        set_subspace_mtrx(N, n, phi, ophi, ovlp, &ovlp_old);

        if (ctx_.control().verification_ >= 1) {
            if (ctx_.control().verification_ >= 2) {
                ovlp.serialize("overlap_ortho", N + n);
            }

            double max_diff = check_hermitian(ovlp, N + n);
            if (max_diff > 1e-12) {
                std::stringstream s;
                s << "overlap matrix is not hermitian, max_err = " << max_diff;
                TERMINATE(s);
            }
        }

        /* increase size of the variation space */
        N += n;

        eval >> eval_old;

        /* solve standard eigen-value problem with the size N */
        if (std_solver.solve(N, ncomp, ovlp, &eval[0], evec)) {
            std::stringstream s;
            s << "[sirius::Band::get_singular_components] error in diagonalziation";
            TERMINATE(s);
        }

        for (int i = 0; i < ncomp; i++) {
            if (eval[i] < 0) {
                std::stringstream s;
                s << "[sirius::Band::get_singular_components] overlap matrix is not positively defined";
                TERMINATE(s);
            }
        }

        kp.message(3, __function_name__, "step: %i, current subspace size: %i, maximum subspace size: %i\n", k, N, num_phi);
        for (int i = 0; i < ncomp; i++) {
            kp.message(4, __function_name__, "eval[%i]=%20.16f, diff=%20.16f\n", i, eval[i], std::abs(eval[i] - eval_old[i]));
        }

        /* don't compute residuals on last iteration */
        if (k != itso.num_steps_ - 1) {
            /* get new preconditionined residuals, and also opsi and psi as a by-product */
            n = sirius::residuals(ctx_.preferred_memory_t(), ctx_.blas_linalg_t(), 0,
                                  N, ncomp, eval, evec, ophi, phi, opsi, psi, res, o_diag__, diag1,
                                  itso.converge_by_energy_, itso.residual_tolerance_,
                                  [&](int i, int ispn){return std::abs(eval[i] - eval_old[i]) < itso.energy_tolerance_;});
            kp.message(3, __function_name__, "number of added residuals: %i\n", n);
            if (ctx_.control().print_checksum_) {
                res.print_checksum(ctx_.processing_unit(), "res", 0, n);
            }
        }

        /* check if we run out of variational space or eigen-vectors are converged or it's a last iteration */
        if (N + n > num_phi || n <= itso.min_num_res_ || k == (itso.num_steps_ - 1)) {
            PROFILE("sirius::Band::get_singular_components|update_phi");
            /* recompute wave-functions */
            /* \Psi_{i} = \sum_{mu} \phi_{mu} * Z_{mu, i} */
            transform(ctx_.preferred_memory_t(), ctx_.blas_linalg_t(), 0, phi, 0, N, evec, 0, 0, psi, 0, ncomp);

            /* exit the loop if the eigen-vectors are converged or this is a last iteration */
            if (n <= itso.min_num_res_ || k == (itso.num_steps_ - 1)) {
                break;
            } else { /* otherwise, set Psi as a new trial basis */
                kp.message(3, __function_name__, "%s", "subspace size limit reached\n");

                if (itso.converge_by_energy_) {
                    transform(ctx_.preferred_memory_t(), ctx_.blas_linalg_t(), 0, ophi, 0, N, evec, 0, 0, opsi, 0, ncomp);
                }

                ovlp_old.zero();
                for (int i = 0; i < ncomp; i++) {
                    ovlp_old.set(i, i, eval[i]);
                }
                /* update basis functions */
                phi.copy_from(ctx_.processing_unit(), ncomp, psi, 0, 0, 0, 0);
                ophi.copy_from(ctx_.processing_unit(), ncomp, opsi, 0, 0, 0, 0);
                /* number of basis functions that we already have */
                N = ncomp;
            }
        }
        /* expand variational subspace with new basis vectors obtatined from residuals */
        phi.copy_from(ctx_.processing_unit(), n, res, 0, 0, 0, N);
    }

    if (ctx_.processing_unit() == device_t::GPU) {
        psi.pw_coeffs(0).copy_to(memory_t::host, 0, ncomp);
        psi.pw_coeffs(0).deallocate(memory_t::device);
    }

    kp.message(2, __function_name__, "smallest eigen-value of the singular components: %20.16f\n", eval[0]);
}

void Band::diag_full_potential_first_variation_davidson(Hamiltonian_k& Hk__) const
{
    PROFILE("sirius::Band::diag_fv_davidson");

    auto& kp = Hk__.kp();

    auto h_o_diag = Hk__.get_h_o_diag_lapw<3>();

    if (ctx_.control().print_checksum_) {
        auto cs1 = h_o_diag.first.checksum();
        auto cs2 = h_o_diag.second.checksum();
        if (kp.comm().rank() == 0) {
            utils::print_checksum("h_dial_lapw", cs1);
            utils::print_checksum("o_diag_lapw", cs2);
         }
    }

    get_singular_components(Hk__, h_o_diag.second);

    /* short notation for number of target wave-functions */
    int num_bands = ctx_.num_fv_states();

    auto& itso = ctx_.iterative_solver_input();

    /* short notation for target wave-functions */
    auto& psi = kp.fv_eigen_vectors_slab();

    /* total number of local orbitals */
    int nlo = ctx_.unit_cell().mt_lo_basis_size();

    /* number of singular components */
    int ncomp = kp.singular_components().num_wf();

    /* number of auxiliary basis functions */
    int num_phi = nlo + ncomp + itso.subspace_size_ * num_bands;
    /* sanity check */
    if (num_phi >= kp.num_gkvec()) {
        TERMINATE("subspace is too big");
    }

    ctx_.message(2, __function_name__, "iterative solver tolerance: %18.12f\n", ctx_.iterative_solver_tolerance());

    /* allocate wave-functions */
    Wave_functions phi(kp.gkvec_partition(), unit_cell_.num_atoms(),
                       [this](int ia) { return unit_cell_.atom(ia).mt_lo_basis_size(); }, num_phi,
                       ctx_.preferred_memory_t());
    Wave_functions hphi(kp.gkvec_partition(), unit_cell_.num_atoms(),
                        [this](int ia) { return unit_cell_.atom(ia).mt_lo_basis_size(); }, num_phi,
                        ctx_.preferred_memory_t());
    Wave_functions ophi(kp.gkvec_partition(), unit_cell_.num_atoms(),
                        [this](int ia) { return unit_cell_.atom(ia).mt_lo_basis_size(); }, num_phi,
                        ctx_.preferred_memory_t());
    Wave_functions hpsi(kp.gkvec_partition(), unit_cell_.num_atoms(),
                        [this](int ia) { return unit_cell_.atom(ia).mt_lo_basis_size(); }, num_bands,
                        ctx_.preferred_memory_t());
    Wave_functions opsi(kp.gkvec_partition(), unit_cell_.num_atoms(),
                        [this](int ia) { return unit_cell_.atom(ia).mt_lo_basis_size(); }, num_bands,
                        ctx_.preferred_memory_t());

    /* residuals */
    /* res is also used as a temporary array in orthogonalize() and the first time nlo + ncomp + num_bands
     * states will be orthogonalized */
    Wave_functions res(kp.gkvec_partition(), unit_cell_.num_atoms(),
                       [this](int ia) { return unit_cell_.atom(ia).mt_lo_basis_size(); }, nlo + ncomp + num_bands,
                       ctx_.preferred_memory_t());

    //auto mem_type = (gen_evp_solver_->type() == ev_magma) ? memory_t::host_pinned : memory_t::host;

    int bs = ctx_.cyclic_block_size();

    dmatrix<double_complex> hmlt(num_phi, num_phi, ctx_.blacs_grid(), bs, bs);
    dmatrix<double_complex> ovlp(num_phi, num_phi, ctx_.blacs_grid(), bs, bs);
    dmatrix<double_complex> evec(num_phi, num_phi, ctx_.blacs_grid(), bs, bs);
    dmatrix<double_complex> hmlt_old(num_phi, num_phi, ctx_.blacs_grid(), bs, bs);

    /* add pure local orbitals to the basis */
    if (nlo) {
        phi.pw_coeffs(0).zero(memory_t::host, 0, nlo);
        phi.mt_coeffs(0).zero(memory_t::host, 0, nlo);
        for (int ialoc = 0; ialoc < phi.spl_num_atoms().local_size(); ialoc++) {
            int ia = phi.spl_num_atoms()[ialoc];
            for (int xi = 0; xi < unit_cell_.atom(ia).mt_lo_basis_size(); xi++) {
                phi.mt_coeffs(0).prime(phi.offset_mt_coeffs(ialoc) + xi, unit_cell_.atom(ia).offset_lo() + xi) = 1.0;
            }
        }
    }

    /* add singular components to the basis */
    if (ncomp != 0) {
        phi.mt_coeffs(0).zero(memory_t::host, nlo, ncomp);
        for (int j = 0; j < ncomp; j++) {
            std::memcpy(phi.pw_coeffs(0).prime().at(memory_t::host, 0, nlo + j),
                        kp.singular_components().pw_coeffs(0).prime().at(memory_t::host, 0, j),
                        phi.pw_coeffs(0).num_rows_loc() * sizeof(double_complex));
        }
    }

    if (ctx_.processing_unit() == device_t::GPU) {
        psi.allocate(spin_range(0), memory_t::device);
        psi.copy_to(spin_range(0), memory_t::device, 0, num_bands);

        phi.allocate(spin_range(0), memory_t::device);
        phi.copy_to(spin_range(0), memory_t::device, 0, nlo + ncomp);

        res.allocate(spin_range(0), memory_t::device);

        hphi.allocate(spin_range(0), memory_t::device);
        ophi.allocate(spin_range(0), memory_t::device);

        hpsi.allocate(spin_range(0), memory_t::device);
        opsi.allocate(spin_range(0), memory_t::device);

        if (ctx_.blacs_grid().comm().size() == 1) {
            evec.allocate(memory_t::device);
            ovlp.allocate(memory_t::device);
            hmlt.allocate(memory_t::device);
        }
    }

    mdarray<double, 1> eval(num_bands);
    mdarray<double, 1> eval_old(num_bands);
    eval_old = [](){return -1.0;};

    for (int i = 0; i < num_bands; i++) {
        eval[i] = kp.fv_eigen_value(i);
    }

    /* trial basis functions */
    phi.copy_from(ctx_.processing_unit(), num_bands, psi, 0, 0, 0, nlo + ncomp);

    if (ctx_.control().print_checksum_) {
        kp.message(1, __function_name__, "%s", "checksum of initial wave-functions\n");
        psi.print_checksum(ctx_.processing_unit(), "psi", 0, num_bands);
        phi.print_checksum(ctx_.processing_unit(), "phi", 0,  nlo + ncomp + num_bands);
    }

    /* current subspace size */
    int N = 0;

    /* number of newly added basis functions */
    int n = nlo + ncomp + num_bands;

    ctx_.print_memory_usage(__FILE__, __LINE__);

    auto& std_solver = ctx_.std_evp_solver();

    /* start iterative diagonalization */
    for (int k = 0; k < itso.num_steps_; k++) {
        /* apply Hamiltonian and overlap operators to the new basis functions */
        if (k == 0) {
            Hk__.apply_fv_h_o(false, true, 0, nlo, phi, &hphi, &ophi);
            Hk__.apply_fv_h_o(false, false, nlo, ncomp + num_bands, phi, &hphi, &ophi);
        } else {
            Hk__.apply_fv_h_o(false, false, N, n, phi, &hphi, &ophi);
        }

        orthogonalize(ctx_.preferred_memory_t(), ctx_.blas_linalg_t(), 0, phi, hphi, ophi, N, n, ovlp, res);

        /* setup eigen-value problem
         * N is the number of previous basis functions
         * n is the number of new basis functions */
        set_subspace_mtrx(N, n, phi, hphi, hmlt, &hmlt_old);

        /* increase size of the variation space */
        N += n;

        eval >> eval_old;

        /* solve standard eigen-value problem with the size N */
        if (std_solver.solve(N, num_bands, hmlt, &eval[0], evec)) {
            std::stringstream s;
            s << "[sirius::Band::diag_full_potential_first_variation_davidson] error in diagonalziation";
            TERMINATE(s);
        }
        kp.message(2, __function_name__, "step: %i, current subspace size: %i, maximum subspace size: %i\n", k, N, num_phi);
        for (int i = 0; i < num_bands; i++) {
            kp.message(4, __function_name__, "eval[%i]=%20.16f, diff=%20.16f\n", i, eval[i], std::abs(eval[i] - eval_old[i]));
        }

        /* don't compute residuals on last iteration */
        if (k != itso.num_steps_ - 1) {
            /* get new preconditionined residuals, and also hpsi and opsi as a by-product */
            n = sirius::residuals(ctx_.preferred_memory_t(), ctx_.blas_linalg_t(), 0,
                                  N, num_bands, eval, evec, hphi, ophi, hpsi, opsi, res, h_o_diag.first, h_o_diag.second,
                                  itso.converge_by_energy_, itso.residual_tolerance_,
                                  [&](int i, int ispn){return std::abs(eval[i] - eval_old[i]) < itso.energy_tolerance_;});
        }

        /* check if we run out of variational space or eigen-vectors are converged or it's a last iteration */
        if (N + n > num_phi || n <= itso.min_num_res_ || k == (itso.num_steps_ - 1)) {
            PROFILE("sirius::Band::diag_fv_davidson|update_phi");
            /* recompute wave-functions */
            /* \Psi_{i} = \sum_{mu} \phi_{mu} * Z_{mu, i} */
            transform(ctx_.preferred_memory_t(), ctx_.blas_linalg_t(), 0, phi, 0, N, evec, 0, 0, psi, 0, num_bands);

            /* exit the loop if the eigen-vectors are converged or this is a last iteration */
            if (n <= itso.min_num_res_ || k == (itso.num_steps_ - 1)) {
                break;
            } else { /* otherwise, set Psi as a new trial basis */
                kp.message(3, __function_name__, "%s", "subspace size limit reached\n");
                /* update basis functions */
                /* first nlo + ncomp functions are fixed, don't update them */
                phi.copy_from(ctx_.processing_unit(), num_bands, psi, 0, 0, 0, nlo + ncomp);
                phi.copy_from(ctx_.processing_unit(), n, res, 0, 0, 0, nlo + ncomp + num_bands);
                /* number of basis functions that we already have */
                N = nlo + ncomp;
                n += num_bands;
            }
        } else {
            /* expand variational subspace with new basis vectors obtatined from residuals */
            phi.copy_from(ctx_.processing_unit(), n, res, 0, 0, 0, N);
        }
    }

    if (ctx_.processing_unit() == device_t::GPU) {
        psi.pw_coeffs(0).copy_to(memory_t::host, 0, num_bands);
        psi.mt_coeffs(0).copy_to(memory_t::host, 0, num_bands);
        psi.deallocate(spin_range(0), memory_t::device);
    }
    kp.set_fv_eigen_values(&eval[0]);
}

void Band::diag_full_potential_second_variation(Hamiltonian_k& Hk__) const
{
    PROFILE("sirius::Band::diag_sv");

    auto& kp = Hk__.kp();

    if (!ctx_.need_sv()) {
        kp.bypass_sv();
        return;
    }

    mdarray<double, 2> band_energies(ctx_.num_bands(), ctx_.num_spin_dims());

    /* product of the second-variational Hamiltonian and a first-variational wave-function */
    std::vector<Wave_functions> hpsi;
    for (int i = 0; i < ctx_.num_mag_comp(); i++) {
        hpsi.push_back(std::move(Wave_functions(kp.gkvec_partition(),
                                                unit_cell_.num_atoms(),
                                                [this](int ia) {
                                                    return unit_cell_.atom(ia).mt_basis_size();
                                                },
                                                ctx_.num_fv_states(),
                                                ctx_.preferred_memory_t())));
    }

    /* compute product of magnetic field and wave-function */
    if (ctx_.num_spins() == 2) {
        Hk__.apply_b(kp.fv_states(), hpsi);
    } else {
        hpsi[0].pw_coeffs(0).prime().zero();
        hpsi[0].mt_coeffs(0).prime().zero();
    }

    ctx_.print_memory_usage(__FILE__, __LINE__);

    //== if (ctx_.uj_correction())
    //== {
    //==     apply_uj_correction<uu>(kp->fv_states_col(), hpsi);
    //==     if (ctx_.num_mag_dims() != 0) apply_uj_correction<dd>(kp->fv_states_col(), hpsi);
    //==     if (ctx_.num_mag_dims() == 3)
    //==     {
    //==         apply_uj_correction<ud>(kp->fv_states_col(), hpsi);
    //==         if (ctx_.std_evp_solver()->parallel()) apply_uj_correction<du>(kp->fv_states_col(), hpsi);
    //==     }
    //== }

    if (ctx_.so_correction()) {
        Hk__.H0().apply_so_correction(kp.fv_states(), hpsi);
    }

    int nfv = ctx_.num_fv_states();
    int bs  = ctx_.cyclic_block_size();

    if (ctx_.processing_unit() == device_t::GPU) {
        kp.fv_states().allocate(spin_range(0), ctx_.mem_pool(memory_t::device));
        kp.fv_states().copy_to(spin_range(0), memory_t::device, 0, nfv);
        for (int i = 0; i < ctx_.num_mag_comp(); i++) {
            hpsi[i].allocate(spin_range(0), ctx_.mem_pool(memory_t::device));
            hpsi[i].copy_to(spin_range(0), memory_t::device, 0, nfv);
        }
    }

    ctx_.print_memory_usage(__FILE__, __LINE__);

    //#ifdef __PRINT_OBJECT_CHECKSUM
    //auto z1 = kp->fv_states().checksum(0, nfv);
    //DUMP("checksum(fv_states): %18.10f %18.10f", std::real(z1), std::imag(z1));
    //for (int i = 0; i < ctx_.num_mag_comp(); i++) {
    //    z1 = hpsi[i].checksum(0, nfv);
    //    DUMP("checksum(hpsi[i]): %18.10f %18.10f", std::real(z1), std::imag(z1));
    //}
    //#endif

    auto& std_solver = ctx_.std_evp_solver();

    memory_t mem{memory_t::host};
    linalg_t la{linalg_t::blas};
    if (ctx_.processing_unit() == device_t::GPU) {
        mem = memory_t::device;
        la = linalg_t::gpublas;
    }

    if (ctx_.num_mag_dims() != 3) {
        dmatrix<double_complex> h(nfv, nfv, ctx_.blacs_grid(), bs, bs);
        if (ctx_.blacs_grid().comm().size() == 1 && ctx_.processing_unit() == device_t::GPU) {
            h.allocate(ctx_.mem_pool(memory_t::device));
        }
        /* perform one or two consecutive diagonalizations */
        for (int ispn = 0; ispn < ctx_.num_spins(); ispn++) {

            /* compute <wf_i | h * wf_j> */
            inner(mem, la, 0, kp.fv_states(), 0, nfv, hpsi[ispn], 0, nfv, h, 0, 0);

            for (int i = 0; i < nfv; i++) {
                h.add(i, i, kp.fv_eigen_value(i));
            }
            //#ifdef __PRINT_OBJECT_CHECKSUM
            //auto z1 = h.checksum();
            //DUMP("checksum(h): %18.10f %18.10f", std::real(z1), std::imag(z1));
            //#endif
            PROFILE("sirius::Band::diag_sv|stdevp");
            std_solver.solve(nfv, nfv, h, &band_energies(0, ispn), kp.sv_eigen_vectors(ispn));
        }
    } else {
        int nb = ctx_.num_bands();
        dmatrix<double_complex> h(nb, nb, ctx_.blacs_grid(), bs, bs);
        if (ctx_.blacs_grid().comm().size() == 1 && ctx_.processing_unit() == device_t::GPU) {
            h.allocate(ctx_.mem_pool(memory_t::device));
        }
        /* compute <wf_i | h * wf_j> for up-up block */
        inner(mem, la, 0, kp.fv_states(), 0, nfv, hpsi[0], 0, nfv, h, 0, 0);
        /* compute <wf_i | h * wf_j> for dn-dn block */
        inner(mem, la, 0, kp.fv_states(), 0, nfv, hpsi[1], 0, nfv, h, nfv, nfv);
        /* compute <wf_i | h * wf_j> for up-dn block */
        inner(mem, la, 0, kp.fv_states(), 0, nfv, hpsi[2], 0, nfv, h, 0, nfv);

        if (kp.comm().size() == 1) {
            for (int i = 0; i < nfv; i++) {
                for (int j = 0; j < nfv; j++) {
                    h(nfv + j, i) = std::conj(h(i, nfv + j));
                }
            }
        } else {
            linalg(linalg_t::scalapack).tranc(nfv, nfv, h, 0, nfv, h, nfv, 0);
        }

        for (int i = 0; i < nfv; i++) {
            h.add(i, i, kp.fv_eigen_value(i));
            h.add(i + nfv, i + nfv, kp.fv_eigen_value(i));
        }
        //#ifdef __PRINT_OBJECT_CHECKSUM
        //auto z1 = h.checksum();
        //DUMP("checksum(h): %18.10f %18.10f", std::real(z1), std::imag(z1));
        //#endif
        PROFILE("sirius::Band::diag_sv|stdevp");
        std_solver.solve(nb, nb, h, &band_energies(0, 0), kp.sv_eigen_vectors(0));
    }

    if (ctx_.processing_unit() == device_t::GPU) {
        kp.fv_states().deallocate(spin_range(0), memory_t::device);
        for (int i = 0; i < ctx_.num_mag_comp(); i++) {
            hpsi[i].deallocate(spin_range(0), memory_t::device);
        }
    }
    for (int ispn = 0; ispn < ctx_.num_spin_dims(); ispn++) {
        for (int j = 0; j < ctx_.num_bands(); j++) {
            kp.band_energy(j, ispn, band_energies(j, ispn));
        }
    }
}

//inline int Band::diag_full_potential_single_variation(K_point& kp__, Hamiltonian& hamiltonian__) const
//{
//     if (kp->num_ranks() > 1 && !parameters_.gen_evp_solver()->parallel())
//         error_local(__FILE__, __LINE__, "eigen-value solver is not parallel");
//
//     mdarray<double_complex, 2> h(kp->gklo_basis_size_row(), kp->gklo_basis_size_col());
//     mdarray<double_complex, 2> o(kp->gklo_basis_size_row(), kp->gklo_basis_size_col());
//
//     set_o(kp, o);
//
//     std::vector<double> eval(parameters_.num_bands());
//     mdarray<double_complex, 2>& fd_evec = kp->fd_eigen_vectors();
//
//     if (parameters_.num_mag_dims() == 0)
//     {
//         assert(kp->gklo_basis_size() >= parameters_.num_fv_states());
//         set_h<nm>(kp, effective_potential, effective_magnetic_field, h);
//
//         Timer t2("sirius::Band::solve_fd|diag");
//         parameters_.gen_evp_solver()->solve(kp->gklo_basis_size(), kp->gklo_basis_size_row(),
//     kp->gklo_basis_size_col(),
//                                             parameters_.num_fv_states(), h.ptr(), h.ld(), o.ptr(), o.ld(),
//                                             &eval[0], fd_evec.ptr(), fd_evec.ld());
//     }
//
//     if (parameters_.num_mag_dims() == 1)
//     {
//         assert(kp->gklo_basis_size() >= parameters_.num_fv_states());
//
//         mdarray<double_complex, 2> o1(kp->gklo_basis_size_row(), kp->gklo_basis_size_col());
//         memcpy(&o1(0, 0), &o(0, 0), o.size() * sizeof(double_complex));
//
//         set_h<uu>(kp, effective_potential, effective_magnetic_field, h);
//
//         Timer t2("sirius::Band::solve_fd|diag");
//         parameters_.gen_evp_solver()->solve(kp->gklo_basis_size(), kp->gklo_basis_size_row(),
//     kp->gklo_basis_size_col(),
//                                             parameters_.num_fv_states(), h.ptr(), h.ld(), o.ptr(), o.ld(),
//                                             &eval[0], &fd_evec(0, 0), fd_evec.ld());
//         t2.stop();
//
//         set_h<dd>(kp, effective_potential, effective_magnetic_field, h);
//
//         t2.start();
//         parameters_.gen_evp_solver()->solve(kp->gklo_basis_size(), kp->gklo_basis_size_row(),
//     kp->gklo_basis_size_col(),
//                                            parameters_.num_fv_states(), h.ptr(), h.ld(), o1.ptr(), o1.ld(),
//                                            &eval[parameters_.num_fv_states()],
//                                            &fd_evec(0, parameters_.spl_fv_states().local_size()), fd_evec.ld());
//        t2.stop();
//    }
//
//    kp->set_band_energies(&eval[0]);
//    return niter;
//}

} // namespace<|MERGE_RESOLUTION|>--- conflicted
+++ resolved
@@ -45,30 +45,14 @@
     /* total eigen-value problem size */
     int ngklo = kp.gklo_basis_size();
 
-<<<<<<< HEAD
     sddk::dmatrix<double_complex> h(ctx_.mem_pool(solver.host_memory_t()), ngklo, ngklo, ctx_.blacs_grid(), bs, bs);
     sddk::dmatrix<double_complex> o(ctx_.mem_pool(solver.host_memory_t()), ngklo, ngklo, ctx_.blacs_grid(), bs, bs);
 
-    //if (ctx_.gen_evp_solver_type() == ev_solver_t::cusolver || ctx_.processing_unit() == device_t::GPU) {
-    //    //h.allocate(ctx_.mem_pool(memory_t::device));
-    //    //o.allocate(ctx_.mem_pool(memory_t::device));
-    //    h.allocate(memory_t::device);
-    //    o.allocate(memory_t::device);
-    //}
-=======
     /* block size of scalapack 2d block-cyclic distribution */
     int bs = ctx_.cyclic_block_size();
 
     sddk::dmatrix<double_complex> h(ngklo, ngklo, ctx_.blacs_grid(), bs, bs, solver.host_memory_t());
     sddk::dmatrix<double_complex> o(ngklo, ngklo, ctx_.blacs_grid(), bs, bs, solver.host_memory_t());
-
-    //if (solver.type() == ev_solver_t::cusolver || ctx_.processing_unit() == device_t::GPU) {
-    //    h.allocate(ctx_.mem_pool(memory_t::device));
-    //    o.allocate(ctx_.mem_pool(memory_t::device));
-    //}
-
-    ctx_.print_memory_usage(__FILE__, __LINE__);
->>>>>>> 441b8ebe
 
     /* setup Hamiltonian and overlap */
     Hk__.set_fv_h_o(h, o);
