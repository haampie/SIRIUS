namespace sirius {



/** \file global.h

    \brief Global variables 
*/

/// Global variables

/** This class should be created first.
*/
class Global : public StepFunction
{
    private:

        /// true if class was initialized
        bool initialized_;
    
        /// maximum l for APW functions
        int lmax_apw_;
        
        /// maximum l for density
        int lmax_rho_;
        
        /// maximum l for potential
        int lmax_pot_;
        
        /// cutoff for augmented-wave functions
        double aw_cutoff_;
        
        /// number of first-variational states
        int num_fv_states_;

        /// number of bands (= number of spinor states)
        int num_bands_;
       
        /// number of spin componensts (1 or 2)
        int num_spins_;

        /// number of dimensions of the magnetization and effective magnetic field (0, 1 or 3)
        int num_mag_dims_;

        /// true if spin-orbit correction is applied
        bool so_correction_;
       
        /// true if UJ correction is applied
        bool uj_correction_;

        /// run-time information (energies, charges, etc.)
        run_time_info rti_;

<<<<<<< HEAD
        /// general purpose synchronization flag
        int sync_flag_;
=======
        /// MPI grid dimensions
        std::vector<int> mpi_grid_dims_;
        
        /// MPI grid
        MPIGrid mpi_grid_;

        /// read from the input file if it exists
        void read_input()
        {
            std::string fname("sirius.json");

            if (file_exists(fname))
            {
                JsonTree parser(fname);
                parser["mpi_grid_dims"] >> mpi_grid_dims_; 
            }
        }
>>>>>>> 6ce83f97

    public:
    
        Global() : initialized_(false),
                   lmax_apw_(lmax_apw_default),
                   lmax_rho_(lmax_rho_default),
                   lmax_pot_(lmax_pot_default),
                   aw_cutoff_(aw_cutoff_default),
                   num_spins_(1),
                   num_mag_dims_(0),
                   so_correction_(false),
                   uj_correction_(false)
        {
        }
            
        ~Global()
        {
        }

        void set_lmax_apw(int lmax_apw__)
        {
            lmax_apw_ = lmax_apw__;
        }

        void set_lmax_rho(int lmax_rho__)
        {
            lmax_rho_ = lmax_rho__;
        }

        void set_lmax_pot(int lmax_pot__)
        {
            lmax_pot_ = lmax_pot__;
        }

        void set_num_spins(int num_spins__)
        {
            num_spins_ = num_spins__;
        }

        void set_num_mag_dims(int num_mag_dims__)
        {
            num_mag_dims_ = num_mag_dims__;
        }

        inline int lmax_apw()
        {
            return lmax_apw_;
        }

        inline int lmmax_apw()
        {
            return lmmax_by_lmax(lmax_apw_);
        }
        
        inline int lmax_rho()
        {
            return lmax_rho_;
        }

        inline int lmmax_rho()
        {
            return lmmax_by_lmax(lmax_rho_);
        }
        
        inline int lmax_pot()
        {
            return lmax_pot_;
        }

        inline int lmmax_pot()
        {
            return lmmax_by_lmax(lmax_pot_);
        }

        inline double aw_cutoff()
        {
            return aw_cutoff_;
        }

        inline void set_aw_cutoff(double aw_cutoff__)
        {
            aw_cutoff_ = aw_cutoff__;
        }

        inline int num_fv_states()
        {
            return num_fv_states_;
        }

        inline int num_bands()
        {
            return num_bands_;
        }
        
        inline int num_spins()
        {
            assert(num_spins_ == 1 || num_spins_ == 2);
            
            return num_spins_;
        }

        inline int num_mag_dims()
        {
            assert(num_mag_dims_ == 0 || num_mag_dims_ == 1 || num_mag_dims_ == 3);
            
            return num_mag_dims_;
        }

        inline int max_occupancy()
        {
            return (2 / num_spins());
        }
        
        inline run_time_info& rti()
        {
            return rti_;
        }
        
        inline void set_so_correction(bool so_correction__)
        {
            so_correction_ = so_correction__; 
        }

        inline void set_uj_correction(bool uj_correction__)
        {
            uj_correction_ = uj_correction__; 
        }

        inline bool so_correction()
        {
            return so_correction_;
        }
        
        inline bool uj_correction()
        {
            return uj_correction_;
        }

<<<<<<< HEAD
        inline void set_sync_flag(int flg)
        {
            sync_flag_ = flg;
            Platform::allreduce<op_max>(&sync_flag_, 1);
        }

        inline int sync_flag()
        {
            return sync_flag_;
        }
        
        /// Initialize the global variables
=======
        //inline std::vector<int>& mpi_grid_dims()
        //{
        //    return mpi_grid_dims_;
        //}

        inline MPIGrid& mpi_grid()
        {
            return mpi_grid_;
        }

        inline bool initialized()
        {
            return initialized_;
        }

        /// initialize the global variables
>>>>>>> 6ce83f97
        void initialize()
        {
            if (initialized_) error(__FILE__, __LINE__, "Can't initialize global variables more than once.");

            read_input();
            
            // initialize variables, related to the unit cell
            UnitCell::init(lmax_apw(), lmax_pot(), num_mag_dims());
            
            reciprocal_lattice::init();
            StepFunction::init();

            // check MPI grid dimensions and set a default grid if needed
            if (!mpi_grid_dims_.size()) mpi_grid_dims_ = intvec(Platform::num_mpi_ranks());

            // setup MPI grid
            mpi_grid_.initialize(mpi_grid_dims_);
            
            num_fv_states_ = int(num_valence_electrons() / 2.0) + 10;

            if (eigen_value_solver == scalapack)
            {
                int ncol = mpi_grid_.dimension_size(2);

                int n = num_fv_states_ / (ncol * scalapack_nb);
                
                num_fv_states_ = (n + 1) * ncol * scalapack_nb;
            }

            num_bands_ = num_fv_states_ * num_spins_;

            initialized_ = true;
        }

        /// Clear global variables
        void clear()
        {
            UnitCell::clear();
            reciprocal_lattice::clear();

            mpi_grid_.finalize();

            initialized_ = false;
        }

        void print_info()
        {
            if (Platform::verbose())
            {
                printf("\n");
                printf("SIRIUS v0.4\n");
                printf("git hash : %s\n", git_hash);
                printf("build date : %s\n", build_date);
                printf("\n");
                printf("number of MPI ranks   : %i\n", Platform::num_mpi_ranks());
                printf("MPI grid              :");
                for (int i = 0; i < mpi_grid_.num_dimensions(); i++) printf(" %i", mpi_grid_.size(1 << i));
                printf("\n");
                printf("number of OMP threads : %i\n", Platform::num_threads()); 

                UnitCell::print_info();
                reciprocal_lattice::print_info();

                printf("\n");
                for (int i = 0; i < num_atom_types(); i++)
                    atom_type(i)->print_info();

                printf("\n");
                printf("total number of aw muffin-tin basis functions : %i\n", mt_aw_basis_size());
                printf("total number of lo basis functions : %i\n", mt_lo_basis_size());
                printf("number of first-variational states : %i\n", num_fv_states());

            }
        }
        
        void generate_radial_functions()
        {
            Timer t("sirius::Global::generate_radial_functions");
            
            for (int ic = 0; ic < num_atom_symmetry_classes(); ic++)
                atom_symmetry_class(ic)->generate_radial_functions();
        }
        
        void generate_radial_integrals()
        {
            Timer t("sirius::Global::generate_radial_integrals");
            
            for (int ic = 0; ic < num_atom_symmetry_classes(); ic++)
                atom_symmetry_class(ic)->generate_radial_integrals();

            for (int ia = 0; ia < num_atoms(); ia++)
                atom(ia)->generate_radial_integrals();
        }

        /// Get the total energy of the electronic subsystem.

        /** From the definition of the density functional we have:
            
            \f[
                E[\rho] = T[\rho] + E^{H}[\rho] + E^{XC}[\rho] + E^{ext}[\rho]
            \f]
            where \f$ T[\rho] \f$ is the kinetic energy, \f$ E^{H}[\rho] \f$ - electrostatic energy of
            electron-electron density interaction, \f$ E^{XC}[\rho] \f$ - exchange-correlation energy
            and \f$ E^{ext}[\rho] \f$ - energy in the external field of nuclei.
            
            Electrostatic and external field energies are grouped in the following way:
            \f[
                \frac{1}{2} \int \int \frac{\rho({\bf r})\rho({\bf r'}) d{\bf r} d{\bf r'}}{|{\bf r} - {\bf r'}|} + 
                    \int \rho({\bf r}) V^{nuc}({\bf r}) d{\bf r} = \frac{1}{2} \int V^{H}({\bf r})\rho({\bf r})d{\bf r} + 
                    \frac{1}{2} \int \rho({\bf r}) V^{nuc}({\bf r}) d{\bf r}
            \f]
            Here \f$ V^{H}({\bf r}) \f$ is the total (electron + nuclei) electrostatic potential returned by the 
            poisson solver. Next we transform the remaining term:
            \f[
                \frac{1}{2} \int \rho({\bf r}) V^{nuc}({\bf r}) d{\bf r} = 
                \frac{1}{2} \int \int \frac{\rho({\bf r})\rho^{nuc}({\bf r'}) d{\bf r} d{\bf r'}}{|{\bf r} - {\bf r'}|} = 
                \frac{1}{2} \int V^{H,el}({\bf r}) \rho^{nuc}({\bf r}) d{\bf r}
            \f]
        */
        double total_energy()
        {
            return kinetic_energy() + rti().energy_exc + 0.5 * rti().energy_vha + rti().energy_enuc;
        }
        
        inline double kinetic_energy()
        {
            return rti().core_eval_sum +rti().valence_eval_sum - rti().energy_veff - rti().energy_bxc; 
        }

        /// Print run-time information.
        void print_rti()
        {
            if (Platform::verbose())
            {
                double total_core_leakage = 0.0;

                printf("\n");
                printf("Charges and magnetic moments\n");
                for (int i = 0; i < 80; i++) printf("-");
                printf("\n"); 
                printf("atom      charge    core leakage");
                if (num_mag_dims())
                    printf("              moment              |moment|");
                printf("\n");
                for (int i = 0; i < 80; i++) printf("-");
                printf("\n"); 

                for (int ia = 0; ia < num_atoms(); ia++)
                {
                    double core_leakage = atom(ia)->symmetry_class()->core_leakage();
                    total_core_leakage += core_leakage;
                    printf("%4i  %10.6f  %10.8e", ia, rti().mt_charge[ia], core_leakage);
                    if (num_mag_dims())
                    {
                        double v[] = {0, 0, 0};
                        v[2] = rti().mt_magnetization[0][ia];
                        if (num_mag_dims() == 3)
                        {
                            v[0] = rti().mt_magnetization[1][ia];
                            v[1] = rti().mt_magnetization[2][ia];
                        }
                        printf("  (%8.4f %8.4f %8.4f)  %10.6f", v[0], v[1], v[2], vector_length(v));
                    }
                    printf("\n");
                }
                
                printf("\n");
                printf("interstitial charge   : %10.6f\n", rti().it_charge);
                if (num_mag_dims())
                {
                    double v[] = {0, 0, 0};
                    v[2] = rti().it_magnetization[0];
                    if (num_mag_dims() == 3)
                    {
                        v[0] = rti().it_magnetization[1];
                        v[1] = rti().it_magnetization[2];
                    }
                    printf("interstitial moment   : (%8.4f %8.4f %8.4f)\n", v[0], v[1], v[2]);
                    printf("interstitial |moment| : %10.6f\n", vector_length(v));
                }
                
                printf("\n");
                printf("total charge          : %10.6f\n", rti().total_charge);
                printf("total core leakage    : %10.8e\n", total_core_leakage);
                if (num_mag_dims())
                {
                    double v[] = {0, 0, 0};
                    v[2] = rti().total_magnetization[0];
                    if (num_mag_dims() == 3)
                    {
                        v[0] = rti().total_magnetization[1];
                        v[1] = rti().total_magnetization[2];
                    }
                    printf("total moment          : (%8.4f %8.4f %8.4f)\n", v[0], v[1], v[2]);
                    printf("total |moment|        : %10.6f\n", vector_length(v));
                }
                printf("pseudo charge error : %18.12f\n", rti().pseudo_charge_error);
                
                printf("\n");
                printf("Energy\n");
                for (int i = 0; i < 80; i++) printf("-");
                printf("\n"); 

                printf("kinetic energy   : %18.8f\n", kinetic_energy());
                printf("<rho|V^{XC}>     : %18.8f\n", rti().energy_vxc);
                printf("<rho|E^{XC}>     : %18.8f\n", rti().energy_exc);
                printf("<mag|B^{XC}>     : %18.8f\n", rti().energy_bxc);
                printf("<rho|V^{H}>      : %18.8f\n", rti().energy_vha);
                printf("Total energy     : %18.8f\n", total_energy());

                printf("\n");
                printf("band gap (eV) : %18.8f\n", rti().band_gap * ha2ev);
                printf("Efermi        : %18.8f\n", rti().energy_fermi);
            }

            if (Platform::verbose())
            {
                FILE* fout = fopen("output.json", "w");
                fprintf(fout, "{\n");
                fprintf(fout, "    \"total_energy\" : %f",  total_energy());
                if (num_mag_dims())
                {
                    double v[] = {0, 0, 0};
                    v[2] = rti().total_magnetization[0];
                    if (num_mag_dims() == 3)
                    {
                        v[0] = rti().total_magnetization[1];
                        v[1] = rti().total_magnetization[2];
                    }
                    fprintf(fout, ",\n");
                    fprintf(fout, "    \"total_moment\" : [%f, %f, %f]", v[0], v[1], v[2]);
                    fprintf(fout, ",\n");
                    fprintf(fout, "    \"total_moment_len\" : %f", vector_length(v));
                }
                fprintf(fout, ",\n");
                fprintf(fout, "    \"num_threads\" : %i", Platform::num_threads());
                fprintf(fout, ",\n");
                fprintf(fout, "    \"num_ranks\" : %i", Platform::num_mpi_ranks());
                fprintf(fout, "\n}\n");
                fclose(fout);
            }
        }
};

};

<|MERGE_RESOLUTION|>--- conflicted
+++ resolved
@@ -51,10 +51,9 @@
         /// run-time information (energies, charges, etc.)
         run_time_info rti_;
 
-<<<<<<< HEAD
         /// general purpose synchronization flag
         int sync_flag_;
-=======
+        
         /// MPI grid dimensions
         std::vector<int> mpi_grid_dims_;
         
@@ -72,7 +71,6 @@
                 parser["mpi_grid_dims"] >> mpi_grid_dims_; 
             }
         }
->>>>>>> 6ce83f97
 
     public:
     
@@ -211,7 +209,6 @@
             return uj_correction_;
         }
 
-<<<<<<< HEAD
         inline void set_sync_flag(int flg)
         {
             sync_flag_ = flg;
@@ -223,25 +220,17 @@
             return sync_flag_;
         }
         
+        inline MPIGrid& mpi_grid()
+        {
+            return mpi_grid_;
+        }
+
+        inline bool initialized()
+        {
+            return initialized_;
+        }
+
         /// Initialize the global variables
-=======
-        //inline std::vector<int>& mpi_grid_dims()
-        //{
-        //    return mpi_grid_dims_;
-        //}
-
-        inline MPIGrid& mpi_grid()
-        {
-            return mpi_grid_;
-        }
-
-        inline bool initialized()
-        {
-            return initialized_;
-        }
-
-        /// initialize the global variables
->>>>>>> 6ce83f97
         void initialize()
         {
             if (initialized_) error(__FILE__, __LINE__, "Can't initialize global variables more than once.");
