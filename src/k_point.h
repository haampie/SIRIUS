// Copyright (c) 2013-2016 Anton Kozhevnikov, Thomas Schulthess
// All rights reserved.
//
// Redistribution and use in source and binary forms, with or without modification, are permitted provided that
// the following conditions are met:
//
// 1. Redistributions of source code must retain the above copyright notice, this list of conditions and the
//    following disclaimer.
// 2. Redistributions in binary form must reproduce the above copyright notice, this list of conditions
//    and the following disclaimer in the documentation and/or other materials provided with the distribution.
//
// THIS SOFTWARE IS PROVIDED BY THE COPYRIGHT HOLDERS AND CONTRIBUTORS "AS IS" AND ANY EXPRESS OR IMPLIED
// WARRANTIES, INCLUDING, BUT NOT LIMITED TO, THE IMPLIED WARRANTIES OF MERCHANTABILITY AND FITNESS FOR A
// PARTICULAR PURPOSE ARE DISCLAIMED. IN NO EVENT SHALL THE COPYRIGHT HOLDER OR CONTRIBUTORS BE LIABLE FOR
// ANY DIRECT, INDIRECT, INCIDENTAL, SPECIAL, EXEMPLARY, OR CONSEQUENTIAL DAMAGES (INCLUDING, BUT NOT LIMITED TO,
// PROCUREMENT OF SUBSTITUTE GOODS OR SERVICES; LOSS OF USE, DATA, OR PROFITS; OR BUSINESS INTERRUPTION) HOWEVER
// CAUSED AND ON ANY THEORY OF LIABILITY, WHETHER IN CONTRACT, STRICT LIABILITY, OR TORT (INCLUDING NEGLIGENCE OR
// OTHERWISE) ARISING IN ANY WAY OUT OF THE USE OF THIS SOFTWARE, EVEN IF ADVISED OF THE POSSIBILITY OF SUCH DAMAGE.

/** \file k_point.h
 *
 *  \brief Contains definition and partial implementation of sirius::K_point class.
 */

#ifndef __K_POINT_H__
#define __K_POINT_H__

#include "periodic_function.h"
#include "matching_coefficients.h"
#include "Beta_projectors/beta_projectors.h"
#include "wave_functions.hpp"

namespace sirius
{

/// K-point related variables and methods.
/** \image html wf_storage.png "Wave-function storage"
 *  \image html fv_eigen_vectors.png "First-variational eigen vectors" */
class K_point
{
    private:

        /// Simulation context.
        Simulation_context& ctx_;

        /// Unit cell object.
        Unit_cell const& unit_cell_;

        /// Weight of k-point.
        double weight_;

        /// Fractional k-point coordinates.
        vector3d<double> vk_;

        /// List of G-vectors with |G+k| < cutoff.
        Gvec gkvec_;

        /// First-variational eigen values
        std::vector<double> fv_eigen_values_;

        /// First-variational eigen vectors, distributed over 2D BLACS grid.
        dmatrix<double_complex> fv_eigen_vectors_;

        /// First-variational eigen vectors, distributed in slabs.
        std::unique_ptr<Wave_functions> fv_eigen_vectors_slab_;

<<<<<<< HEAD
        std::unique_ptr<wave_functions> singular_components_;

=======
        std::unique_ptr<Wave_functions> singular_components_;
        
>>>>>>> 73f18365
        /// Second-variational eigen vectors.
        /** Second-variational eigen-vectors are stored as one or two \f$ N_{fv} \times N_{fv} \f$ matrices in
         *  case of non-magnetic or collinear magnetic case or as a single \f$ 2 N_{fv} \times 2 N_{fv} \f$
         *  matrix in case of general non-collinear magnetism. */
        dmatrix<double_complex> sv_eigen_vectors_[2];

        /// Full-diagonalization eigen vectors.
        mdarray<double_complex, 2> fd_eigen_vectors_;

        /// First-variational states.
        std::unique_ptr<Wave_functions> fv_states_{nullptr};

        /// Two-component (spinor) wave functions describing the bands.
        std::unique_ptr<Wave_functions> spinor_wave_functions_{nullptr};

        /// Two-component (spinor) hubbard wave functions .
        std::unique_ptr<Wave_functions> hubbard_wave_functions_{nullptr};

        /// Two-component (spinor) hubbard wave functions where the S matrix is applied.
        std::unique_ptr<Wave_functions> hubbard_wave_functions_ppus_{nullptr};

        /// Band occupation numbers.
        std::vector<double> band_occupancies_;

        /// Band energies.
        std::vector<double> band_energies_;

        std::unique_ptr<Matching_coefficients> alm_coeffs_row_{nullptr};

        std::unique_ptr<Matching_coefficients> alm_coeffs_col_{nullptr};

        std::unique_ptr<Matching_coefficients> alm_coeffs_loc_{nullptr};

        std::vector<int> igk_row_;

        std::vector<int> igk_col_;

        std::vector<int> igk_loc_;

        /// Number of G+k vectors distributed along rows of MPI grid
        int num_gkvec_row_{0};

        /// Number of G+k vectors distributed along columns of MPI grid
        int num_gkvec_col_{0};

        /// Offset of the local fraction of G+k vectors in the global index.
        int gkvec_offset_{0};

        /// Basis descriptors distributed between rows of the 2D MPI grid.
        /** This is a local array. Only MPI ranks belonging to the same column have identical copies of this array. */
        std::vector<lo_basis_descriptor> lo_basis_descriptors_row_;

        /// Basis descriptors distributed between columns of the 2D MPI grid.
        /** This is a local array. Only MPI ranks belonging to the same row have identical copies of this array. */
        std::vector<lo_basis_descriptor> lo_basis_descriptors_col_;

        /// List of columns of the Hamiltonian and overlap matrix lo block (local index) for a given atom.
        std::vector<std::vector<int>> atom_lo_cols_;

        /// list of rows of the Hamiltonian and overlap matrix lo block (local index) for a given atom
        std::vector<std::vector<int>> atom_lo_rows_;

        /// Imaginary unit to the power of l.
        std::vector<double_complex> zil_;

        /// Mapping between lm and l.
        mdarray<int, 1> l_by_lm_;

        /// column rank of the processors of ScaLAPACK/ELPA diagonalization grid
        int rank_col_;

        /// number of processors along columns of the diagonalization grid
        int num_ranks_col_;

        int rank_row_;

        int num_ranks_row_;

        std::unique_ptr<Beta_projectors> beta_projectors_{nullptr};

        /// Preconditioner matrix for Chebyshev solver.
        mdarray<double_complex, 3> p_mtrx_;

        Communicator const& comm_;

        /// Communicator between(!!) rows.
        Communicator const& comm_row_;

        /// Communicator between(!!) columns.
        Communicator const& comm_col_;

        inline void generate_gklo_basis();

        /// Test orthonormalization of first-variational states.
        inline void test_fv_states();

    public:

        /// Constructor
        K_point(Simulation_context& ctx__,
                double* vk__,
                double weight__)
            : ctx_(ctx__)
            , unit_cell_(ctx_.unit_cell())
            , weight_(weight__)
            , comm_(ctx_.comm_band())
            , comm_row_(ctx_.blacs_grid().comm_row())
            , comm_col_(ctx_.blacs_grid().comm_col())
        {
            PROFILE("sirius::K_point::K_point");

            for (int x = 0; x < 3; x++) {
                vk_[x] = vk__[x];
            }

            band_occupancies_ = std::vector<double>(ctx_.num_bands(), 1);
            band_energies_    = std::vector<double>(ctx_.num_bands(), 0);

            num_ranks_row_ = comm_row_.size();
            num_ranks_col_ = comm_col_.size();

            rank_row_ = comm_row_.rank();
            rank_col_ = comm_col_.rank();
        }

        /// Find G+k vectors within the cutoff.
        inline void generate_gkvec(double gk_cutoff__)
        {
            PROFILE("sirius::K_point::generate_gkvec");

            if (ctx_.full_potential() && (gk_cutoff__ * unit_cell_.max_mt_radius() > ctx_.lmax_apw())) {
                std::stringstream s;
                s << "G+k cutoff (" << gk_cutoff__ << ") is too large for a given lmax ("
                  << ctx_.lmax_apw() << ") and a maximum MT radius (" << unit_cell_.max_mt_radius() << ")" << std::endl
                  << "suggested minimum value for lmax : " << int(gk_cutoff__ * unit_cell_.max_mt_radius()) + 1;
                WARNING(s);
            }

            if (gk_cutoff__ * 2 > ctx_.pw_cutoff()) {
                std::stringstream s;
                s << "G+k cutoff is too large for a given plane-wave cutoff" << std::endl
                  << "  pw cutoff : " << ctx_.pw_cutoff() << std::endl
                  << "  doubled G+k cutoff : " << gk_cutoff__ * 2;
                TERMINATE(s);
            }

            /* create G+k vectors; communicator of the coarse FFT grid is used because wave-functions will be transformed
             * only on the coarse grid; G+k-vectors will be distributed between MPI ranks assigned to the k-point */
            gkvec_ = Gvec(vk_, ctx_.unit_cell().reciprocal_lattice_vectors(), gk_cutoff__, comm(), ctx_.comm_fft_coarse(),
                          ctx_.gamma_point());

            gkvec_offset_ = gkvec_.gvec_offset(comm_.rank());
        }

        /// Initialize the k-point related arrays and data.
        inline void initialize();

        /// Generate first-variational states from eigen-vectors.
        /** First-variational states are obtained from the first-variational eigen-vectors and
         *  LAPW matching coefficients.
         *
         *  APW part:
         *  \f[
         *      \psi_{\xi j}^{\bf k} = \sum_{{\bf G}} Z_{{\bf G} j}^{\bf k} * A_{\xi}({\bf G+k})
         *  \f]
         */
        void generate_fv_states();

        #ifdef __GPU
        void generate_fv_states_aw_mt_gpu();
        #endif

        /// Generate two-component spinor wave functions
        inline void generate_spinor_wave_functions();

        //Periodic_function<double_complex>* spinor_wave_function_component(int lmax, int ispn, int j);
        inline void generate_atomic_centered_wavefunctions(const int num_ao__, Wave_functions &phi);

        void save(int id);

        void load(HDF5_tree h5in, int id);

        //== void save_wave_functions(int id);

        //== void load_wave_functions(int id);

        void get_fv_eigen_vectors(mdarray<double_complex, 2>& fv_evec);

        void get_sv_eigen_vectors(mdarray<double_complex, 2>& sv_evec);

        /// Test orthonormalization of spinor wave-functions
        void test_spinor_wave_functions(int use_fft);

        /// Get the number of occupied bands for each spin channel.
        int num_occupied_bands(int ispn__ = -1)
        {
            if (ctx_.num_mag_dims() == 3) {
                for (int j = ctx_.num_bands() - 1; j >= 0; j--) {
                    if (std::abs(band_occupancy(j) * weight()) > 1e-14) {
                        return j + 1;
                    }
                }
            }

            if (!(ispn__ == 0 || ispn__ == 1)) {
                TERMINATE("wrong spin channel");
            }

            for (int i = ctx_.num_fv_states() - 1; i >= 0; i--) {
                int j = i + ispn__ * ctx_.num_fv_states();
                if (std::abs(band_occupancy(j) * weight()) > 1e-14) {
                    return i + 1;
                }
            }

            return 0;
        }

        /// Total number of G+k vectors within the cutoff distance
        inline int num_gkvec() const
        {
            return gkvec_.num_gvec();
        }

        /// Total number of muffin-tin and plane-wave expansion coefficients for the wave-functions.
        /** APW+lo basis \f$ \varphi_{\mu {\bf k}}({\bf r}) = \{ \varphi_{\bf G+k}({\bf r}),
         *  \varphi_{j{\bf k}}({\bf r}) \} \f$ is used to expand first-variational wave-functions:
         *
         *  \f[
         *      \psi_{i{\bf k}}({\bf r}) = \sum_{\mu} c_{\mu i}^{\bf k} \varphi_{\mu \bf k}({\bf r}) =
         *      \sum_{{\bf G}}c_{{\bf G} i}^{\bf k} \varphi_{\bf G+k}({\bf r}) +
         *      \sum_{j}c_{j i}^{\bf k}\varphi_{j{\bf k}}({\bf r})
         *  \f]
         *
         *  Inside muffin-tins the expansion is converted into the following form:
         *  \f[
         *      \psi_{i {\bf k}}({\bf r})= \begin{array}{ll}
         *      \displaystyle \sum_{L} \sum_{\lambda=1}^{N_{\ell}^{\alpha}}
         *      F_{L \lambda}^{i {\bf k},\alpha}f_{\ell \lambda}^{\alpha}(r)
         *      Y_{\ell m}(\hat {\bf r}) & {\bf r} \in MT_{\alpha} \end{array}
         *  \f]
         *
         *  Thus, the total number of coefficients representing a wave-funstion is equal
         *  to the number of muffin-tin basis functions of the form \f$ f_{\ell \lambda}^{\alpha}(r)
         *  Y_{\ell m}(\hat {\bf r}) \f$ plust the number of G+k plane waves. */
        //inline int wf_size() const // TODO: better name for this
        //{
        //    if (ctx_.full_potential()) {
        //        return unit_cell_.mt_basis_size() + num_gkvec();
        //    } else {
        //        return num_gkvec();
        //    }
        //}

        inline void get_band_occupancies(double* band_occupancies) const
        {
            assert(static_cast<int>(band_occupancies_.size()) == ctx_.num_bands());

            std::memcpy(band_occupancies, &band_occupancies_[0], ctx_.num_bands() * sizeof(double));
        }

        inline void set_band_occupancies(double* band_occupancies)
        {
            band_occupancies_.resize(ctx_.num_bands());
            std::memcpy(&band_occupancies_[0], band_occupancies, ctx_.num_bands() * sizeof(double));
        }

        inline void get_band_energies(double* band_energies) const
        {
            assert(static_cast<int>(band_energies_.size()) == ctx_.num_bands());
            std::memcpy(band_energies, &band_energies_[0], ctx_.num_bands() * sizeof(double));
        }

        inline void set_band_energies(double* band_energies)
        {
            band_energies_.resize(ctx_.num_bands());
            std::memcpy(&band_energies_[0], band_energies, ctx_.num_bands() * sizeof(double));
        }

        inline double band_occupancy(int j) const
        {
            return band_occupancies_[j];
        }

        inline double& band_occupancy(int j)
        {
            return band_occupancies_[j];
        }

        inline double band_energy(int j) const
        {
            return band_energies_[j];
        }

        inline double& band_energy(int j__)
        {
            return band_energies_[j__];
        }

        inline double fv_eigen_value(int i) const
        {
            return fv_eigen_values_[i];
        }

        void set_fv_eigen_values(double* eval)
        {
            std::memcpy(&fv_eigen_values_[0], eval, ctx_.num_fv_states() * sizeof(double));
        }

        inline double weight() const
        {
            return weight_;
        }

        inline Wave_functions& fv_states()
        {
            return *fv_states_;
        }

        //inline wave_functions& spinor_wave_functions(int ispn__)
        //{
        //    return spinor_wave_functions_->component(ispn__);
        //}

        inline Wave_functions& spinor_wave_functions()
        {
            return *spinor_wave_functions_;
        }

<<<<<<< HEAD
        inline wave_functions& hubbard_wave_functions(int ispn__) const
        {
            return hubbard_wave_functions_->component(ispn__);
        }

        inline Wave_functions& hubbard_wave_functions()
        {
            return *hubbard_wave_functions_;
        }

        inline wave_functions& hubbard_wave_functions_ppus(int ispn__) const
        {
            return hubbard_wave_functions_ppus_->component(ispn__);
        }

        inline Wave_functions& hubbard_wave_functions_ppus()
        {
            return *hubbard_wave_functions_ppus_;
        }

        inline void allocate_hubbard_wave_functions(int size)
        {
            if (hubbard_wave_functions_ != NULL)
                return;
            hubbard_wave_functions_ = std::unique_ptr<Wave_functions>(new Wave_functions(ctx_.processing_unit(),
                                                                                         gkvec(),
                                                                                         size,
                                                                                         ctx_.num_spins()));
            if (!ctx_.full_potential()) {
                hubbard_wave_functions_ppus_ = std::unique_ptr<Wave_functions>(new Wave_functions(ctx_.processing_unit(),
                                                                                                  gkvec(),
                                                                                                  size,
                                                                                                  ctx_.num_spins()));
            }
        }

        inline bool hubbard_wave_functions_calculated()
        {
            if (hubbard_wave_functions_ != NULL)
                return true;

            return false;
        }

        inline wave_functions& singular_components()
=======
        inline Wave_functions& singular_components()
>>>>>>> 73f18365
        {
            return *singular_components_;
        }

        inline vector3d<double> vk() const
        {
            return vk_;
        }

        /// Basis size of LAPW+lo method.
        inline int gklo_basis_size() const
        {
            return static_cast<int>(num_gkvec() + unit_cell_.mt_lo_basis_size());
        }

        /// Local number of G+k vectors in case of flat distribution.
        inline int num_gkvec_loc() const
        {
            return gkvec_.gvec_count(comm_.rank());
        }

        /// Return global index of G+k vector.
        inline int idxgk(int igkloc__) const
        {
            return gkvec_offset_ + igkloc__;
        }

        /// Local number of G+k vectors for each MPI rank in the row of the 2D MPI grid.
        inline int num_gkvec_row() const
        {
            return num_gkvec_row_;
        }

        /// Local number of local orbitals for each MPI rank in the row of the 2D MPI grid.
        inline int num_lo_row() const
        {
            return static_cast<int>(lo_basis_descriptors_row_.size());
        }

        /// Local number of basis functions for each MPI rank in the row of the 2D MPI grid.
        inline int gklo_basis_size_row() const
        {
            return num_gkvec_row() + num_lo_row();
        }

        /// Local number of G+k vectors for each MPI rank in the column of the 2D MPI grid.
        inline int num_gkvec_col() const
        {
            return num_gkvec_col_;
        }

        /// Local number of local orbitals for each MPI rank in the column of the 2D MPI grid.
        inline int num_lo_col() const
        {
            return static_cast<int>(lo_basis_descriptors_col_.size());
        }

        /// Local number of basis functions for each MPI rank in the column of the 2D MPI grid.
        inline int gklo_basis_size_col() const
        {
            return num_gkvec_col() + num_lo_col();
        }

        inline lo_basis_descriptor const& lo_basis_descriptor_col(int idx) const
        {
            assert(idx >=0 && idx < (int)lo_basis_descriptors_col_.size());
            return lo_basis_descriptors_col_[idx];
        }

        inline lo_basis_descriptor const& lo_basis_descriptor_row(int idx) const
        {
            assert(idx >= 0 && idx < (int)lo_basis_descriptors_row_.size());
            return lo_basis_descriptors_row_[idx];
        }

        inline int igk_loc(int idx__) const
        {
            return igk_loc_[idx__];
        }

        inline int igk_row(int idx__) const
        {
            return igk_row_[idx__];
        }

        inline int igk_col(int idx__) const
        {
            return igk_col_[idx__];
        }

        inline int num_ranks_row() const
        {
            return num_ranks_row_;
        }

        inline int rank_row() const
        {
            return rank_row_;
        }

        inline int num_ranks_col() const
        {
            return num_ranks_col_;
        }

        inline int rank_col() const
        {
            return rank_col_;
        }

        /// Number of MPI ranks for a given k-point
        inline int num_ranks() const
        {
            return comm_.size();
        }

        inline int rank() const
        {
            return comm_.rank();
        }

        /// Return number of lo columns for a given atom
        inline int num_atom_lo_cols(int ia) const
        {
            return (int)atom_lo_cols_[ia].size();
        }

        /// Return local index (for the current MPI rank) of a column for a given atom and column index within an atom
        inline int lo_col(int ia, int i) const
        {
            return atom_lo_cols_[ia][i];
        }

        /// Return number of lo rows for a given atom
        inline int num_atom_lo_rows(int ia) const
        {
            return (int)atom_lo_rows_[ia].size();
        }

        /// Return local index (for the current MPI rank) of a row for a given atom and row index within an atom
        inline int lo_row(int ia, int i) const
        {
            return atom_lo_rows_[ia][i];
        }

        inline dmatrix<double_complex>& fv_eigen_vectors()
        {
            return fv_eigen_vectors_;
        }

        inline Wave_functions& fv_eigen_vectors_slab()
        {
            return *fv_eigen_vectors_slab_;
        }

        inline dmatrix<double_complex>& sv_eigen_vectors(int ispn)
        {
            return sv_eigen_vectors_[ispn];
        }

        inline mdarray<double_complex, 2>& fd_eigen_vectors()
        {
            return fd_eigen_vectors_;
        }

        void bypass_sv()
        {
            std::memcpy(&band_energies_[0], &fv_eigen_values_[0], ctx_.num_fv_states() * sizeof(double));
        }

        inline Gvec const& gkvec() const
        {
            return gkvec_;
        }

        inline Matching_coefficients const& alm_coeffs_row()
        {
            return *alm_coeffs_row_;
        }

        inline Matching_coefficients const& alm_coeffs_col()
        {
            return *alm_coeffs_col_;
        }

        inline Matching_coefficients const& alm_coeffs_loc() const
        {
            return *alm_coeffs_loc_;
        }

        inline Communicator const& comm() const
        {
            return comm_;
        }

        inline Communicator const& comm_row() const
        {
            return comm_row_;
        }

        inline Communicator const& comm_col() const
        {
            return comm_col_;
        }

        inline double_complex p_mtrx(int xi1, int xi2, int iat) const
        {
            return p_mtrx_(xi1, xi2, iat);
        }

        inline mdarray<double_complex, 3>& p_mtrx()
        {
            return p_mtrx_;
        }

        Beta_projectors& beta_projectors()
        {
            assert(beta_projectors_ != nullptr);
            return *beta_projectors_;
        }
};

#include "K_point/generate_fv_states.hpp"
#include "K_point/generate_spinor_wave_functions.hpp"
#include "K_point/generate_gklo_basis.hpp"
#include "K_point/initialize.hpp"
#include "K_point/k_point.hpp"
#include "K_point/test_fv_states.hpp"
#include "K_point/generate_atomic_centered_wavefunctions.hpp"

}

/** \page basis Basis functions for Kohn-Sham wave-functions expansion
 *
 *  \section basis1 LAPW+lo basis
 *
 *  LAPW+lo basis consists of two different sets of functions: LAPW functions \f$ \varphi_{{\bf G+k}} \f$ defined over
 *  entire unit cell:
 *  \f[
 *      \varphi_{{\bf G+k}}({\bf r}) = \left\{ \begin{array}{ll}
 *      \displaystyle \sum_{L} \sum_{\nu=1}^{O_{\ell}^{\alpha}} a_{L\nu}^{\alpha}({\bf G+k})u_{\ell \nu}^{\alpha}(r)
 *      Y_{\ell m}(\hat {\bf r}) & {\bf r} \in {\rm MT} \alpha \\
 *      \displaystyle \frac{1}{\sqrt  \Omega} e^{i({\bf G+k}){\bf r}} & {\bf r} \in {\rm I} \end{array} \right.
 *  \f]
 *  and Bloch sums of local orbitals defined inside muffin-tin spheres only:
 *  \f[
 *      \begin{array}{ll} \displaystyle \varphi_{j{\bf k}}({\bf r})=\sum_{{\bf T}} e^{i{\bf kT}}
 *      \varphi_{j}({\bf r - T}) & {\rm {\bf r} \in MT} \end{array}
 *  \f]
 *  Each local orbital is composed of radial and angular parts:
 *  \f[
 *      \varphi_{j}({\bf r}) = \phi_{\ell_j}^{\zeta_j,\alpha_j}(r) Y_{\ell_j m_j}(\hat {\bf r})
 *  \f]
 *  Radial part of local orbital is defined as a linear combination of radial functions (minimum two radial functions
 *  are required) such that local orbital vanishes at the sphere boundary:
 *  \f[
 *      \phi_{\ell}^{\zeta, \alpha}(r) = \sum_{p}\gamma_{p}^{\zeta,\alpha} u_{\ell \nu_p}^{\alpha}(r)
 *  \f]
 *
 *  Arbitrary number of local orbitals can be introduced for each angular quantum number (this is highlighted by
 *  the index \f$ \zeta \f$).
 *
 *  Radial functions are m-th order (with zero-order being a function itself) energy derivatives of the radial
 *  Schrödinger equation:
 *  \f[
 *      u_{\ell \nu}^{\alpha}(r) = \frac{\partial^{m_{\nu}}}{\partial^{m_{\nu}}E}u_{\ell}^{\alpha}(r,E)\Big|_{E=E_{\nu}}
 *  \f]
 */

/** \page data_dist K-point data distribution
 *
 *  \section data_dist1 "Panel" and "full" data storage
 *
 *  We have to deal with big arrays (matching coefficients, eigen vectors, wave functions, etc.) which may not fit
 *  into the memory of a single node. For some operations we need a "panel" distribution of data, where each
 *  MPI rank gets a local panel of block-cyclic distributed matrix. This way of storing data is necessary for the
 *  distributed PBLAS and ScaLAPACK operations.
 *
 */


#endif // __K_POINT_H__<|MERGE_RESOLUTION|>--- conflicted
+++ resolved
@@ -64,13 +64,8 @@
         /// First-variational eigen vectors, distributed in slabs.
         std::unique_ptr<Wave_functions> fv_eigen_vectors_slab_;
 
-<<<<<<< HEAD
-        std::unique_ptr<wave_functions> singular_components_;
-
-=======
         std::unique_ptr<Wave_functions> singular_components_;
         
->>>>>>> 73f18365
         /// Second-variational eigen vectors.
         /** Second-variational eigen-vectors are stored as one or two \f$ N_{fv} \times N_{fv} \f$ matrices in
          *  case of non-magnetic or collinear magnetic case or as a single \f$ 2 N_{fv} \times 2 N_{fv} \f$
@@ -390,30 +385,19 @@
             return *fv_states_;
         }
 
-        //inline wave_functions& spinor_wave_functions(int ispn__)
-        //{
-        //    return spinor_wave_functions_->component(ispn__);
-        //}
-
         inline Wave_functions& spinor_wave_functions()
         {
             return *spinor_wave_functions_;
         }
 
-<<<<<<< HEAD
-        inline wave_functions& hubbard_wave_functions(int ispn__) const
-        {
-            return hubbard_wave_functions_->component(ispn__);
-        }
-
         inline Wave_functions& hubbard_wave_functions()
         {
             return *hubbard_wave_functions_;
         }
 
-        inline wave_functions& hubbard_wave_functions_ppus(int ispn__) const
-        {
-            return hubbard_wave_functions_ppus_->component(ispn__);
+        inline Wave_functions const& hubbard_wave_functions() const
+        {
+            return *hubbard_wave_functions_;
         }
 
         inline Wave_functions& hubbard_wave_functions_ppus()
@@ -421,17 +405,19 @@
             return *hubbard_wave_functions_ppus_;
         }
 
+        inline Wave_functions const& hubbard_wave_functions_ppus() const
+        {
+            return *hubbard_wave_functions_ppus_;
+        }
+
         inline void allocate_hubbard_wave_functions(int size)
         {
-            if (hubbard_wave_functions_ != NULL)
-                return;
-            hubbard_wave_functions_ = std::unique_ptr<Wave_functions>(new Wave_functions(ctx_.processing_unit(),
-                                                                                         gkvec(),
-                                                                                         size,
-                                                                                         ctx_.num_spins()));
             if (!ctx_.full_potential()) {
-                hubbard_wave_functions_ppus_ = std::unique_ptr<Wave_functions>(new Wave_functions(ctx_.processing_unit(),
-                                                                                                  gkvec(),
+                hubbard_wave_functions_ = std::unique_ptr<Wave_functions>(new Wave_functions(gkvec(),
+                                                                                             size,
+                                                                                             ctx_.num_spins()));
+
+                hubbard_wave_functions_ppus_ = std::unique_ptr<Wave_functions>(new Wave_functions(gkvec(),
                                                                                                   size,
                                                                                                   ctx_.num_spins()));
             }
@@ -439,16 +425,10 @@
 
         inline bool hubbard_wave_functions_calculated()
         {
-            if (hubbard_wave_functions_ != NULL)
-                return true;
-
-            return false;
-        }
-
-        inline wave_functions& singular_components()
-=======
+            return (hubbard_wave_functions_ != nullptr);
+        }
+
         inline Wave_functions& singular_components()
->>>>>>> 73f18365
         {
             return *singular_components_;
         }
