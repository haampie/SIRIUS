// Copyright (c) 2013-2017 Anton Kozhevnikov, Thomas Schulthess
// All rights reserved.
//
// Redistribution and use in source and binary forms, with or without modification, are permitted provided that
// the following conditions are met:
//
// 1. Redistributions of source code must retain the above copyright notice, this list of conditions and the
//    following disclaimer.
// 2. Redistributions in binary form must reproduce the above copyright notice, this list of conditions
//    and the following disclaimer in the documentation and/or other materials provided with the distribution.
//
// THIS SOFTWARE IS PROVIDED BY THE COPYRIGHT HOLDERS AND CONTRIBUTORS "AS IS" AND ANY EXPRESS OR IMPLIED
// WARRANTIES, INCLUDING, BUT NOT LIMITED TO, THE IMPLIED WARRANTIES OF MERCHANTABILITY AND FITNESS FOR A
// PARTICULAR PURPOSE ARE DISCLAIMED. IN NO EVENT SHALL THE COPYRIGHT HOLDER OR CONTRIBUTORS BE LIABLE FOR
// ANY DIRECT, INDIRECT, INCIDENTAL, SPECIAL, EXEMPLARY, OR CONSEQUENTIAL DAMAGES (INCLUDING, BUT NOT LIMITED TO,
// PROCUREMENT OF SUBSTITUTE GOODS OR SERVICES; LOSS OF USE, DATA, OR PROFITS; OR BUSINESS INTERRUPTION) HOWEVER
// CAUSED AND ON ANY THEORY OF LIABILITY, WHETHER IN CONTRACT, STRICT LIABILITY, OR TORT (INCLUDING NEGLIGENCE OR
// OTHERWISE) ARISING IN ANY WAY OUT OF THE USE OF THIS SOFTWARE, EVEN IF ADVISED OF THE POSSIBILITY OF SUCH DAMAGE.

/** \file simulation_context_base.h
 *
 *  \brief Contains definition and implementation of Simulation_context_base class.
 */

#ifndef __SIMULATION_CONTEXT_BASE_H__
#define __SIMULATION_CONTEXT_BASE_H__

#include <algorithm>

#include "version.h"
#include "simulation_parameters.h"
#include "mpi_grid.hpp"
#include "radial_integrals.h"

#ifdef __GPU
extern "C" void generate_phase_factors_gpu(int num_gvec_loc__,
                                           int num_atoms__,
                                           int const* gvec__,
                                           double const* atom_pos__,
                                           double_complex* phase_factors__);
#endif

namespace sirius {

/// Base class for Simulation_context.
class Simulation_context_base: public Simulation_parameters
{
    private:

        /// Communicator for this simulation.
        Communicator const& comm_;

        /// Unit cell of the simulation.
        Unit_cell unit_cell_;

        /// MPI grid for this simulation.
        std::unique_ptr<MPI_grid> mpi_grid_;

        /// 2D BLACS grid for distributed linear algebra operations.
        std::unique_ptr<BLACS_grid> blacs_grid_;

        /// Fine-grained FFT for density and potential.
        /** This is the FFT driver to transform periodic functions such as density and potential on the fine-grained
         *  FFT grid. The transformation is parallel. */
        std::unique_ptr<FFT3D> fft_;

        /// Coarse-grained FFT for application of local potential and density summation.
        std::unique_ptr<FFT3D> fft_coarse_;

        /// G-vectors within the Gmax cutoff.
        Gvec gvec_;

        /// G-vectors within the 2 * |Gmax^{WF}| cutoff.
        Gvec gvec_coarse_;

        std::unique_ptr<remap_gvec_to_shells> remap_gvec_;

        /// Creation time of the parameters.
        timeval start_time_;

        std::string start_time_tag_;

        ev_solver_t std_evp_solver_type_{ev_lapack};

        ev_solver_t gen_evp_solver_type_{ev_lapack};

        mdarray<double_complex, 3> phase_factors_;

        mdarray<double_complex, 3> sym_phase_factors_;

        mdarray<int, 2> gvec_coord_;

        std::vector<mdarray<double, 2>> atom_coord_;

        mdarray<char, 1> memory_buffer_;

        std::unique_ptr<Radial_integrals_beta<false>> beta_ri_;

        std::unique_ptr<Radial_integrals_beta<true>> beta_ri_djl_;

        std::unique_ptr<Radial_integrals_aug<false>> aug_ri_;

<<<<<<< HEAD
        std::unique_ptr<Radial_integrals_centered_atomic_wfc> centered_atm_wfc_;
=======
        std::vector<std::vector<std::pair<int,double>>> atoms_to_grid_idx_;

        // TODO remove to somewhere
        const double av_atom_radius_{2.0};
>>>>>>> 65cc3f39

        double time_active_;

        bool initialized_{false};

        void init_fft();

        /* copy constructor is forbidden */
        Simulation_context_base(Simulation_context_base const&) = delete;

        void start()
        {
            gettimeofday(&start_time_, NULL);

            tm const* ptm = localtime(&start_time_.tv_sec);
            char buf[100];
            strftime(buf, sizeof(buf), "%Y%m%d_%H%M%S", ptm);
            start_time_tag_ = std::string(buf);
        }

        void init_atoms_to_grid_idx()
        {
            PROFILE("sirius::Simulation_context_base::init_atoms_to_grid_idx");

            atoms_to_grid_idx_.resize(unit_cell_.num_atoms());

            vector3d<double> delta(1.0 / (fft_->grid().size(0) ), 1.0 / (fft_->grid().size(1) ), 1.0 / (fft_->grid().size(2) ));

            int z_off = fft_->offset_z();
            vector3d<int> grid_beg(0, 0, z_off);
            vector3d<int> grid_end(fft_->grid().size(0), fft_->grid().size(1), z_off + fft_->local_size_z());

            double R = av_atom_radius_; // appRoximate atom radius in bohr
            std::vector<vector3d<double>> verts_cart{{-R,-R,-R},{R,-R,-R},{-R,R,-R},{R,R,-R},{-R,-R,R},{R,-R,R},{-R,R,R},{R,R,R}};

            auto bounds_box = [&](vector3d<double> pos)
            {
                std::vector<vector3d<double>> verts;

                for (auto v : verts_cart) {
                    verts.push_back( pos + unit_cell_.get_fractional_coordinates(v) );
                }

                std::pair<vector3d<int>,vector3d<int>> bounds_ind;

                size_t size = verts.size();
                for (int i : {0,1,2}) {
                    std::sort(verts.begin(), verts.end(), [i](vector3d<double>& a, vector3d<double>& b) { return a[i] < b[i]; });
                    bounds_ind.first[i]  = std::max((int)(verts[0][i] / delta[i])-1, grid_beg[i]);
                    bounds_ind.second[i] = std::min((int)(verts[size-1][i] / delta[i])+1, grid_end[i]);
                }

                return bounds_ind;
            };

            #pragma omp parallel for
            for (int ia = 0; ia < unit_cell_.num_atoms(); ia++) {

                std::vector<std::pair<int,double>> atom_to_inds_map;

                for (int t0 = -1; t0 <= 1; t0++) {
                    for (int t1 = -1; t1 <= 1; t1++) {
                        for (int t2 = -1; t2 <= 1; t2++) {
                            auto position = unit_cell_.atom(ia).position() + vector3d<double>(t0, t1, t2);

                            auto box = bounds_box(position);

                            for (int j0 = box.first[0]; j0 < box.second[0]; j0++) {
                                for (int j1 = box.first[1]; j1 < box.second[1]; j1++) {
                                    for (int j2 = box.first[2]; j2 < box.second[2]; j2++) {
                                        auto dist = position - vector3d<double>(double(j0)* delta[0], double(j1) * delta[1], double(j2) * delta[2]);
                                        auto r = unit_cell_.get_cartesian_coordinates(dist).length();
                                        auto ir = fft_->grid().index_by_coord(j0, j1, j2 - z_off);

                                        if (r <= R) {
                                            atom_to_inds_map.push_back({ir, r});
                                        }
                                    }
                                }
                            }
                        }
                    }
                }

                atoms_to_grid_idx_[ia] = std::move(atom_to_inds_map);
            }
        }

    public:

        Simulation_context_base(std::string const& fname__,
                                Communicator const& comm__)
            : comm_(comm__)
            , unit_cell_(*this, comm_)
        {
            start();
            import(fname__);
            unit_cell_.import(unit_cell_input_);
        }

        Simulation_context_base(Communicator const& comm__)
            : comm_(comm__)
            , unit_cell_(*this, comm_)
        {
            start();
        }

        ~Simulation_context_base()
        {
            //time_active_ += runtime::wtime();

            //if (mpi_comm_world().rank() == 0 && initialized_) {
            //    printf("Simulation_context active time: %.4f sec.\n", time_active_);
            //}
        }

        /// Initialize the similation (can only be called once).
        void initialize();

        std::vector<std::vector<std::pair<int,double>>> const& atoms_to_grid_idx_map()
        {
            return atoms_to_grid_idx_;
        };

        double av_atom_radius()
        {
            return av_atom_radius_;
        }

        void print_info();

        Unit_cell& unit_cell()
        {
            return unit_cell_;
        }

        Unit_cell const& unit_cell() const
        {
            return unit_cell_;
        }

        inline FFT3D& fft() const
        {
            return *fft_;
        }

        inline FFT3D& fft_coarse() const
        {
            return *fft_coarse_;
        }

        Gvec const& gvec() const
        {
            return gvec_;
        }

        Gvec const& gvec_coarse() const
        {
            return gvec_coarse_;
        }

        remap_gvec_to_shells const& remap_gvec() const
        {
            return *remap_gvec_;
        }

        BLACS_grid const& blacs_grid() const
        {
            return *blacs_grid_;
        }

        /// Total communicator of the simulation.
        Communicator const& comm() const
        {
            return comm_;
        }

        /// Communicator between k-points.
        Communicator const& comm_k() const
        {
            /* 3rd dimension of the MPI grid is used for k-point distribution */
            return mpi_grid_->communicator(1 << 2);
        }

        /// Band and BLACS grid communicator.
        Communicator const& comm_band() const
        {
            /* 1st and 2nd dimensions of the MPI grid are used for parallelization inside k-point */
            return mpi_grid_->communicator(1 << 0 | 1 << 1);
        }

        /// Communicator of the dense FFT grid.
        Communicator const& comm_fft() const
        {
            /* 1st dimension of MPI grid is used */
            return mpi_grid_->communicator(1 << 0);
        }

        /// Communicator of the coarse FFT grid.
        Communicator const& comm_fft_coarse() const
        {
            if (control().fft_mode_ == "serial") {
                return mpi_comm_self();
            } else {
                return comm_fft();
            }
        }

        void create_storage_file() const
        {
            if (comm_.rank() == 0) {
                /* create new hdf5 file */
                HDF5_tree fout(storage_file_name, true);
                fout.create_node("parameters");
                fout.create_node("effective_potential");
                fout.create_node("effective_magnetic_field");
                fout.create_node("density");
                fout.create_node("magnetization");

                for (int j = 0; j < num_mag_dims(); j++) {
                    fout["magnetization"].create_node(j);
                    fout["effective_magnetic_field"].create_node(j);
                }

                fout["parameters"].write("num_spins", num_spins());
                fout["parameters"].write("num_mag_dims", num_mag_dims());
                fout["parameters"].write("num_bands", num_bands());

                mdarray<int, 2> gv(3, gvec_.num_gvec());
                for (int ig = 0; ig < gvec_.num_gvec(); ig++) {
                    auto G = gvec_.gvec(ig);
                    for (int x: {0, 1, 2}) {
                        gv(x, ig) = G[x];
                    }
                }
                fout["parameters"].write("num_gvec", gvec_.num_gvec());
                fout["parameters"].write("gvec", gv);
            }
            comm_.barrier();
        }

        inline std::string const& start_time_tag() const
        {
            return start_time_tag_;
        }

        inline ev_solver_t std_evp_solver_type() const
        {
            return std_evp_solver_type_;
        }

        inline ev_solver_t gen_evp_solver_type() const
        {
            return gen_evp_solver_type_;
        }

        /// Phase factors \f$ e^{i {\bf G} {\bf r}_{\alpha}} \f$
        inline double_complex gvec_phase_factor(vector3d<int> G__, int ia__) const
        {
            return phase_factors_(0, G__[0], ia__) *
                   phase_factors_(1, G__[1], ia__) *
                   phase_factors_(2, G__[2], ia__);
        }

        /// Phase factors \f$ e^{i {\bf G} {\bf r}_{\alpha}} \f$
        inline double_complex gvec_phase_factor(int ig__, int ia__) const
        {
            return gvec_phase_factor(gvec_.gvec(ig__), ia__);
        }

        inline mdarray<int, 2> const& gvec_coord() const
        {
            return gvec_coord_;
        }

        inline mdarray<double, 2> const& atom_coord(int iat__) const
        {
            return atom_coord_[iat__];
        }

        /// Generate phase factors \f$ e^{i {\bf G} {\bf r}_{\alpha}} \f$ for all atoms of a given type.
        inline void generate_phase_factors(int iat__, mdarray<double_complex, 2>& phase_factors__) const
        {
            PROFILE("sirius::Simulation_context_base::generate_phase_factors");

            int na = unit_cell_.atom_type(iat__).num_atoms();
            switch (processing_unit_) {
                case CPU: {
                    #pragma omp parallel for
                    for (int igloc = 0; igloc < gvec_.count(); igloc++) {
                        int ig = gvec_.offset() + igloc;
                        for (int i = 0; i < na; i++) {
                            int ia = unit_cell_.atom_type(iat__).atom_id(i);
                            phase_factors__(igloc, i) = gvec_phase_factor(ig, ia);
                        }
                    }
                    break;
                }
                case GPU: {
                    #ifdef __GPU
                    generate_phase_factors_gpu(gvec_.count(), na, gvec_coord().at<GPU>(), atom_coord(iat__).at<GPU>(),
                                               phase_factors__.at<GPU>());
                    #else
                    TERMINATE_NO_GPU
                    #endif
                    break;
                }
            }
        }

        /// Make periodic function out of form factors.
        /** Return vector of plane-wave coefficients */
        template <index_domain_t index_domain>
        inline std::vector<double_complex> make_periodic_function(std::function<double(int, double)> form_factors__) const
        {
            PROFILE("sirius::Simulation_context_base::make_periodic_function");

            double fourpi_omega = fourpi / unit_cell_.omega();

            int ngv = (index_domain == index_domain_t::local) ? gvec_.count() : gvec().num_gvec();
            std::vector<double_complex> f_pw(ngv, double_complex(0, 0));

            #pragma omp parallel for schedule(static)
            for (int igloc = 0; igloc < gvec_.count(); igloc++) {
                /* global index of G-vector */
                int ig = gvec_.offset() + igloc;
                double g = gvec().gvec_len(ig);

                int j = (index_domain == index_domain_t::local) ? igloc : ig;
                for (int ia = 0; ia < unit_cell_.num_atoms(); ia++) {
                    int iat = unit_cell_.atom(ia).type_id();
                    f_pw[j] += fourpi_omega * std::conj(gvec_phase_factor(ig, ia)) * form_factors__(iat, g);
                }
            }

            if (index_domain == index_domain_t::global) {
                comm_.allgather(&f_pw[0], gvec_.offset(), gvec_.count());
            }

            return std::move(f_pw);
        }

        /// Return pointer to already allocated temporary memory buffer.
        /** Buffer can only grow in size. The requested buffer length is in bytes. */
        inline void* memory_buffer(size_t size__)
        {
            /* reallocate if needed */
            if (memory_buffer_.size() < size__) {
                memory_buffer_ = mdarray<char, 1>(size__);
            }
            return memory_buffer_.at<CPU>();
        }

        inline Radial_integrals_beta<false> const& beta_ri() const
        {
            return *beta_ri_;
        }

        inline Radial_integrals_beta<true> const& beta_ri_djl() const
        {
            return *beta_ri_djl_;
        }

        inline Radial_integrals_aug<false> const& aug_ri() const
        {
            return *aug_ri_;
        }

        inline Radial_integrals_centered_atomic_wfc const& centered_atm_wfc() const
        {
            return *centered_atm_wfc_;
        }

        /// Find the lambda parameter used in the Ewald summation.
        /** lambda parameter scales the erfc function argument:
         *  \f[
         *    {\rm erf}(\sqrt{\lambda}x)
         *  \f]
         */
        double ewald_lambda()
        {
            /* alpha = 1 / (2*sigma^2), selecting alpha here for better convergence */
            double lambda{1};
            double gmax = pw_cutoff();
            double upper_bound{0};
            double charge = unit_cell_.num_electrons();

            /* iterate to find lambda */
            do {
                lambda += 0.1;
                upper_bound = charge * charge * std::sqrt(2.0 * lambda / twopi) * gsl_sf_erfc(gmax * std::sqrt(1.0 / (4.0 * lambda)));
            } while (upper_bound < 1.0e-8);

            if (lambda < 1.5) {
                std::stringstream s;
                s << "Ewald forces error: probably, pw_cutoff is too small.";
                WARNING(s);
            }
            return lambda;
        }

        mdarray<double_complex, 3> const& sym_phase_factors() const
        {
            return sym_phase_factors_;
        }
};

inline void Simulation_context_base::init_fft()
{
    auto rlv = unit_cell_.reciprocal_lattice_vectors();

    if (!(control().fft_mode_ == "serial" || control().fft_mode_ == "parallel")) {
        TERMINATE("wrong FFT mode");
    }

    /* create FFT driver for dense mesh (density and potential) */
    fft_ = std::unique_ptr<FFT3D>(new FFT3D(find_translations(pw_cutoff(), rlv), comm_fft(), processing_unit()));

    /* create a list of G-vectors for dense FFT grid; G-vectors are divided between all available MPI ranks.*/
    gvec_ = Gvec(rlv, pw_cutoff(), comm(), comm_fft(), control().reduce_gvec_);

    remap_gvec_ = std::unique_ptr<remap_gvec_to_shells>(new remap_gvec_to_shells(comm(), gvec()));

    /* prepare fine-grained FFT driver for the entire simulation */
    fft_->prepare(gvec_.partition());

    /* create FFT driver for coarse mesh */
    auto fft_coarse_grid = FFT3D_grid(find_translations(2 * gk_cutoff(), rlv));
    //auto pu = (fft_coarse_grid.size() < std::pow(64, 3)) ? CPU : processing_unit();
    //if (full_potential()) {
    //    pu = processing_unit();
    //}
    auto pu = processing_unit();
    fft_coarse_ = std::unique_ptr<FFT3D>(new FFT3D(fft_coarse_grid, comm_fft_coarse(), pu));

    /* create a list of G-vectors for corase FFT grid */
    gvec_coarse_ = Gvec(rlv, gk_cutoff() * 2, comm(), comm_fft_coarse(), control().reduce_gvec_);
}

inline void Simulation_context_base::initialize()
{
    PROFILE("sirius::Simulation_context_base::initialize");

    /* can't initialize twice */
    if (initialized_) {
        TERMINATE("Simulation parameters are already initialized.");
    }
    /* Gamma-point calculation and non-collinear magnetism are not compatible */
    if (num_mag_dims() == 3) {
        set_gamma_point(false);
    }

    set_esm_type(parameters_input().esm_);
    set_core_relativity(parameters_input().core_relativity_);
    set_valence_relativity(parameters_input().valence_relativity_);

    /* get processing unit */
    std::string pu = control().processing_unit_;
    if (pu == "") {
        #ifdef __GPU
        pu = "gpu";
        #else
        pu = "cpu";
        #endif
    }
    set_processing_unit(pu);

    /* check if we can use a GPU device */
    if (processing_unit() == GPU) {
        #ifndef __GPU
        TERMINATE_NO_GPU
        #endif
    }

    /* check MPI grid dimensions and set a default grid if needed */
    if (!control().mpi_grid_dims_.size()) {
        set_mpi_grid_dims({1, 1});
    }
    if (control().mpi_grid_dims_.size() != 2) {
        TERMINATE("wrong MPI grid");
    }

    int npr = control_input_.mpi_grid_dims_[0];
    int npc = control_input_.mpi_grid_dims_[1];
    int npb = npr * npc;
    int npk = comm_.size() / npb;
    if (npk * npb != comm_.size()) {
        std::stringstream s;
        s << "Can't divide " << comm_.size() << " ranks into groups of size " << npb;
        TERMINATE(s);
    }

    /* setup MPI grid */
    mpi_grid_ = std::unique_ptr<MPI_grid>(new MPI_grid({npr, npc, npk}, comm_));

    /* setup BLACS grid */
    blacs_grid_ = std::unique_ptr<BLACS_grid>(new BLACS_grid(comm_band(), npr, npc));

    /* can't use reduced G-vectors in LAPW code */
    if (full_potential()) {
        control_input_.reduce_gvec_ = false;
    }

    if (!iterative_solver_input_.type_.size()) {
        if (full_potential()) {
            iterative_solver_input_.type_ = "exact";
        } else {
            iterative_solver_input_.type_ = "davidson";
        }
    }

    /* initialize variables, related to the unit cell */
    unit_cell_.initialize();

    /* find the cutoff for G+k vectors (derived from rgkmax (aw_cutoff here) and minimum MT radius) */
    if (full_potential()) {
        set_gk_cutoff(aw_cutoff() / unit_cell_.min_mt_radius());
    }

    if (!full_potential()) {
        set_lmax_rho(unit_cell_.lmax() * 2);
        set_lmax_pot(unit_cell_.lmax() * 2);
        set_lmax_apw(-1);
    }

    /* initialize FFT interface */
    init_fft();

    init_atoms_to_grid_idx();

    if (comm_.rank() == 0 && control().print_memory_usage_) {
        MEMORY_USAGE_INFO();
    }

    if (unit_cell_.num_atoms() != 0 && use_symmetry()) {
        unit_cell_.symmetry().check_gvec_symmetry(gvec_, comm_);
        if (!full_potential()) {
            unit_cell_.symmetry().check_gvec_symmetry(gvec_coarse_, comm_);
        }
    }

    auto& fft_grid = fft().grid();
    std::pair<int, int> limits(0, 0);
    for (int x: {0, 1, 2}) {
        limits.first  = std::min(limits.first,  fft_grid.limits(x).first);
        limits.second = std::max(limits.second, fft_grid.limits(x).second);
    }

    phase_factors_ = mdarray<double_complex, 3>(3, limits, unit_cell().num_atoms(), memory_t::host, "phase_factors_");

    #pragma omp parallel for
    for (int i = limits.first; i <= limits.second; i++) {
        for (int ia = 0; ia < unit_cell_.num_atoms(); ia++) {
            auto pos = unit_cell_.atom(ia).position();
            for (int x: {0, 1, 2}) {
                phase_factors_(x, i, ia) = std::exp(double_complex(0.0, twopi * (i * pos[x])));
            }
        }
    }

    if (use_symmetry()) {
        sym_phase_factors_ = mdarray<double_complex, 3>(3, limits, unit_cell().symmetry().num_mag_sym());

        #pragma omp parallel for
        for (int i = limits.first; i <= limits.second; i++) {
            for (int isym = 0; isym < unit_cell().symmetry().num_mag_sym(); isym++) {
                auto t = unit_cell().symmetry().magnetic_group_symmetry(isym).spg_op.t;
                for (int x: {0, 1, 2}) {
                    sym_phase_factors_(x, i, isym) = std::exp(double_complex(0.0, twopi * (i * t[x])));
                }
            }
        }
    }

    /* take 10% of empty non-magnetic states */
    if (num_fv_states() < 0) {
        set_num_fv_states(static_cast<int>(unit_cell_.num_valence_electrons() / 2.0) +
                                           std::max(10, static_cast<int>(0.1 * unit_cell_.num_valence_electrons())));
    }

    if (num_fv_states() < static_cast<int>(unit_cell_.num_valence_electrons() / 2.0)) {
        std::stringstream s;
        s << "not enough first-variational states : " << num_fv_states();
        TERMINATE(s);
    }

    /* setup the cyclic block size */
    if (cyclic_block_size() < 0) {
        double a = std::min(std::log2(double(num_fv_states()) / blacs_grid_->num_ranks_col()),
                            std::log2(double(num_fv_states()) / blacs_grid_->num_ranks_row()));
        if (a < 1) {
            control_input_.cyclic_block_size_ = 2;
        } else {
            control_input_.cyclic_block_size_ = static_cast<int>(std::min(128.0, std::pow(2.0, static_cast<int>(a))) + 1e-12);
        }
    }

    std::string evsn[] = {std_evp_solver_name(), gen_evp_solver_name()};

    if (comm_band().size() == 1) {
        if (evsn[0] == "") {
            #if defined(__GPU) && defined(__MAGMA)
            evsn[0] = "magma";
            #else
            evsn[0] = "lapack";
            #endif
        }
        if (evsn[1] == "") {
            #if defined(__GPU) && defined(__MAGMA)
            evsn[1] = "magma";
            #else
            evsn[1] = "lapack";
            #endif
        }
    } else {
        if (evsn[0] == "") {
            #ifdef __SCALAPACK
            evsn[0] = "scalapack";
            #endif
            #ifdef __ELPA
            evsn[0] = "elpa1";
            #endif
        }
        if (evsn[1] == "") {
            #ifdef __SCALAPACK
            evsn[1] = "scalapack";
            #endif
            #ifdef __ELPA
            evsn[1] = "elpa1";
            #endif
        }
    }

    ev_solver_t* evst[] = {&std_evp_solver_type_, &gen_evp_solver_type_};

    std::map<std::string, ev_solver_t> str_to_ev_solver_t;

    str_to_ev_solver_t["lapack"]    = ev_lapack;
    str_to_ev_solver_t["scalapack"] = ev_scalapack;
    str_to_ev_solver_t["elpa1"]     = ev_elpa1;
    str_to_ev_solver_t["elpa2"]     = ev_elpa2;
    str_to_ev_solver_t["magma"]     = ev_magma;
    str_to_ev_solver_t["plasma"]    = ev_plasma;
    str_to_ev_solver_t["rs_cpu"]    = ev_rs_cpu;
    str_to_ev_solver_t["rs_gpu"]    = ev_rs_gpu;

    for (int i: {0, 1}) {
        auto name = evsn[i];

        if (str_to_ev_solver_t.count(name) == 0) {
            std::stringstream s;
            s << "wrong eigen value solver " << name;
            TERMINATE(s);
        }
        *evst[i] = str_to_ev_solver_t[name];
    }

    if (processing_unit() == GPU) {
        gvec_coord_ = mdarray<int, 2>(gvec_.count(), 3, memory_t::host | memory_t::device, "gvec_coord_");
        for (int igloc = 0; igloc < gvec_.count(); igloc++) {
            int ig = gvec_.offset() + igloc;
            auto G = gvec_.gvec(ig);
            for (int x: {0, 1, 2}) {
                gvec_coord_(igloc, x) = G[x];
            }
        }
        gvec_coord_.copy<memory_t::host, memory_t::device>();

        for (int iat = 0; iat < unit_cell_.num_atom_types(); iat++) {
            int nat = unit_cell_.atom_type(iat).num_atoms();
            atom_coord_.push_back(std::move(mdarray<double, 2>(nat, 3, memory_t::host | memory_t::device)));
            for (int i = 0; i < nat; i++) {
                int ia = unit_cell_.atom_type(iat).atom_id(i);
                for (int x: {0, 1, 2}) {
                    atom_coord_.back()(i, x) = unit_cell_.atom(ia).position()[x];
                }
            }
            atom_coord_.back().copy<memory_t::host, memory_t::device>();
        }
    }

    if (!full_potential()) {

        /* some extra length is added to cutoffs in order to interface with QE which may require ri(q) for q>cutoff */

        beta_ri_ = std::unique_ptr<Radial_integrals_beta<false>>(new Radial_integrals_beta<false>(unit_cell(), gk_cutoff() + 1, settings().nprii_beta_));

        beta_ri_djl_ = std::unique_ptr<Radial_integrals_beta<true>>(new Radial_integrals_beta<true>(unit_cell(), gk_cutoff() + 1, settings().nprii_beta_));

        aug_ri_ = std::unique_ptr<Radial_integrals_aug<false>>(new Radial_integrals_aug<false>(unit_cell(), pw_cutoff() + 1, settings().nprii_aug_));

        centered_atm_wfc_ = std::unique_ptr<Radial_integrals_centered_atomic_wfc>(new Radial_integrals_centered_atomic_wfc(unit_cell(), gk_cutoff(), 10));

    }
    //time_active_ = -runtime::wtime();

    if (control().verbosity_ > 0 && comm_.rank() == 0) {
        print_info();
    }

    if (comm_.rank() == 0 && control().print_memory_usage_) {
        MEMORY_USAGE_INFO();
    }

    initialized_ = true;
}

inline void Simulation_context_base::print_info()
{
    tm const* ptm = localtime(&start_time_.tv_sec);
    char buf[100];
    strftime(buf, sizeof(buf), "%a, %e %b %Y %H:%M:%S", ptm);

    printf("\n");
    printf("SIRIUS version : %2i.%02i\n", major_version, minor_version);
    printf("git hash       : %s\n", git_hash);
    printf("build date     : %s\n", build_date);
    printf("start time     : %s\n", buf);
    printf("\n");
    printf("number of MPI ranks           : %i\n", comm_.size());
    printf("MPI grid                      :");
    for (int i = 0; i < mpi_grid_->num_dimensions(); i++) {
        printf(" %i", mpi_grid_->dimension_size(i));
    }
    printf("\n");
    printf("maximum number of OMP threads : %i\n", omp_get_max_threads());

    printf("\n");
    printf("FFT context for density and potential\n");
    printf("=====================================\n");
    printf("  comm size                             : %i\n", comm_fft().size());
    printf("  plane wave cutoff                     : %f\n", pw_cutoff());
    auto fft_grid = fft_->grid();
    printf("  grid size                             : %i %i %i   total : %i\n", fft_grid.size(0),
                                                                                fft_grid.size(1),
                                                                                fft_grid.size(2),
                                                                                fft_grid.size());
    printf("  grid limits                           : %i %i   %i %i   %i %i\n", fft_grid.limits(0).first,
                                                                                fft_grid.limits(0).second,
                                                                                fft_grid.limits(1).first,
                                                                                fft_grid.limits(1).second,
                                                                                fft_grid.limits(2).first,
                                                                                fft_grid.limits(2).second);
    printf("  number of G-vectors within the cutoff : %i\n", gvec_.num_gvec());
    printf("  local number of G-vectors             : %i\n", gvec_.gvec_count(0));
    printf("  number of G-shells                    : %i\n", gvec_.num_shells());
    printf("\n");
    printf("FFT context for coarse grid\n");
    printf("===========================\n");
    printf("  comm size                             : %i\n", comm_fft_coarse().size());
    printf("  plane wave cutoff                     : %f\n", 2 * gk_cutoff());
    fft_grid = fft_coarse_->grid();
    printf("  grid size                             : %i %i %i   total : %i\n", fft_grid.size(0),
                                                                                fft_grid.size(1),
                                                                                fft_grid.size(2),
                                                                                fft_grid.size());
    printf("  grid limits                           : %i %i   %i %i   %i %i\n", fft_grid.limits(0).first,
                                                                                fft_grid.limits(0).second,
                                                                                fft_grid.limits(1).first,
                                                                                fft_grid.limits(1).second,
                                                                                fft_grid.limits(2).first,
                                                                                fft_grid.limits(2).second);
    printf("  number of G-vectors within the cutoff : %i\n", gvec_coarse_.num_gvec());
    printf("  number of G-shells                    : %i\n", gvec_coarse_.num_shells());
    printf("\n");

    unit_cell_.print_info(control().verbosity_);
    for (int i = 0; i < unit_cell_.num_atom_types(); i++) {
        unit_cell_.atom_type(i).print_info();
    }

    printf("\n");
    printf("total nuclear charge               : %i\n", unit_cell_.total_nuclear_charge());
    printf("number of core electrons           : %f\n", unit_cell_.num_core_electrons());
    printf("number of valence electrons        : %f\n", unit_cell_.num_valence_electrons());
    printf("total number of electrons          : %f\n", unit_cell_.num_electrons());
    printf("total number of aw basis functions : %i\n", unit_cell_.mt_aw_basis_size());
    printf("total number of lo basis functions : %i\n", unit_cell_.mt_lo_basis_size());
    printf("number of first-variational states : %i\n", num_fv_states());
    printf("number of bands                    : %i\n", num_bands());
    printf("number of spins                    : %i\n", num_spins());
    printf("number of magnetic dimensions      : %i\n", num_mag_dims());
    printf("lmax_apw                           : %i\n", lmax_apw());
    printf("lmax_rho                           : %i\n", lmax_rho());
    printf("lmax_pot                           : %i\n", lmax_pot());
    printf("lmax_rf                            : %i\n", unit_cell_.lmax());
    printf("smearing width                     : %f\n", smearing_width());
    printf("cyclic block size                  : %i\n", cyclic_block_size());
    printf("|G+k| cutoff                       : %f\n", gk_cutoff());

    std::string reln[] = {"valence relativity                 : ",
                          "core relativity                    : "};

    relativity_t relt[] = {valence_relativity_, core_relativity_};
    for (int i = 0; i < 2; i++) {
        printf("%s", reln[i].c_str());
        switch (relt[i]) {
            case relativity_t::none: {
                printf("none\n");
                break;
            }
            case relativity_t::koelling_harmon: {
                printf("Koelling-Harmon\n");
                break;
            }
            case relativity_t::zora: {
                printf("zora\n");
                break;
            }
            case relativity_t::iora: {
                printf("iora\n");
                break;
            }
            case relativity_t::dirac: {
                printf("Dirac\n");
                break;
            }
        }
    }

    std::string evsn[] = {"standard eigen-value solver        : ",
                          "generalized eigen-value solver     : "};

    ev_solver_t evst[] = {std_evp_solver_type_, gen_evp_solver_type_};
    for (int i = 0; i < 2; i++) {
        printf("%s", evsn[i].c_str());
        switch (evst[i]) {
            case ev_lapack: {
                printf("LAPACK\n");
                break;
            }
            #ifdef __SCALAPACK
            case ev_scalapack: {
                printf("ScaLAPACK\n");
                break;
            }
            case ev_elpa1: {
                printf("ELPA1\n");
                break;
            }
            case ev_elpa2: {
                printf("ELPA2\n");
                break;
            }
            case ev_rs_gpu: {
                printf("RS_gpu\n");
                break;
            }
            case ev_rs_cpu: {
                printf("RS_cpu\n");
                break;
            }
            #endif
            case ev_magma: {
                printf("MAGMA\n");
                break;
            }
            case ev_plasma: {
                printf("PLASMA\n");
                break;
            }
            default: {
                TERMINATE("wrong eigen-value solver");
            }
        }
    }

    printf("processing unit                    : ");
    switch (processing_unit()) {
        case CPU: {
            printf("CPU\n");
            break;
        }
        case GPU: {
            printf("GPU\n");
            break;
        }
    }
    if (processing_unit() == GPU) {
        #ifdef __GPU
        acc::print_device_info(0);
        #endif
    }

    int i{1};
    printf("\n");
    printf("XC functionals\n");
    printf("==============\n");
    for (auto& xc_label: xc_functionals()) {
        XC_functional xc(xc_label, num_spins());
        printf("%i) %s: %s\n", i, xc_label.c_str(), xc.name().c_str());
        printf("%s\n", xc.refs().c_str());
        i++;
    }
}

} // namespace

#endif<|MERGE_RESOLUTION|>--- conflicted
+++ resolved
@@ -100,14 +100,12 @@
 
         std::unique_ptr<Radial_integrals_aug<false>> aug_ri_;
 
-<<<<<<< HEAD
         std::unique_ptr<Radial_integrals_centered_atomic_wfc> centered_atm_wfc_;
-=======
+
         std::vector<std::vector<std::pair<int,double>>> atoms_to_grid_idx_;
 
         // TODO remove to somewhere
         const double av_atom_radius_{2.0};
->>>>>>> 65cc3f39
 
         double time_active_;
 
