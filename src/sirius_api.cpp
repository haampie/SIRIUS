--- conflicted
+++ resolved
@@ -39,23 +39,17 @@
 
 extern "C" {
 
-/// Initialize the library.
-/** \param [in] call_mpi_init .true. if the library needs to call MPI_Init()
- *
- *  Example:
-    \code{.F90}
-    integer ierr
-    call mpi_init(ierr)
-    ! initialize low-level stuff and don't call MPI_Init() from SIRIUS
-    call sirius_initialize(.false.)
-    \endcode
- */
+/* @fortran begin function void sirius_initialize       Initialize the library.
+   @fortran argument in required bool call_mpi_init     If .true. then MPI_Init must be called prior to initialization.
+   @fortran end */ 
 void sirius_initialize(bool* call_mpi_init__)
 {
     sirius::initialize(*call_mpi_init__);
 }
 
-/// Finalize the usage of the library.
+/* @fortran begin function void sirius_finalize         Shut down the SIRIUS library
+   @fortran argument in required bool call_mpi_fin      If .true. then MPI_Finalize must be called after the shutdown.
+   @fortran end */ 
 void sirius_finalize(bool* call_mpi_fin__)
 {
     sirius::finalize(*call_mpi_fin__);
@@ -94,17 +88,10 @@
     sim_ctx = std::unique_ptr<sirius::Simulation_context>(new sirius::Simulation_context(str, comm));
 }
 
-/* 
-  @fortran begin comment
-!> @brief Create context of simulation.
-!> @param fcomm Entire communicator of the simulation.
-!> @param handler Simulation context handler.
-  @fortran end
-  @fortran begin function void sirius_create_context_v2
-  @fortran argument int    in  required fcomm
-  @fortran argument void*  out required handler
-  @fortran end
-*/ 
+/* @fortran begin function void sirius_create_context_v2         Create context of the simulation.
+   @fortran argument in required int fcomm                       Entire communicator of the simulation. 
+   @fortran argument out required void* handler                  Simulation context handler.
+   @fortran end */ 
 void sirius_create_context_v2(int const* fcomm__,
                               void**     handler__)
 {
@@ -118,35 +105,26 @@
     sim_ctx->import(std::string(str__));
 }
 
-/*
-  @fortran begin comment
-!> @brief Import parameters of simulation from a JSON string
-!> @param handler Simulation context handler.
-!> @param json_str JSON string with parameters.
-  @fortran end
-  @fortran begin function void sirius_import_parameters_v2
-  @fortran argument void*  in required handler
-  @fortran argument string in required json_str
-  @fortran end
-*/ 
+/* @fortran begin function void sirius_import_parameters_v2        Import parameters of simulation from a JSON string
+   @fortran argument in required void* handler                     Simulation context handler.
+   @fortran argument in required string json_str                   JSON string with parameters.
+   @fortran end */ 
 void sirius_import_parameters_v2(void* const* handler__, char const* str__)
 {
     GET_SIM_CTX(handler__);
     sim_ctx.import(std::string(str__));
 }
 
-/* 
-  @fortran begin function void sirius_set_parameters
-  @fortran argument void*  in required handler
-  @fortran argument int    in optional lmax_apw
-  @fortran argument int    in optional lmax_rho
-  @fortran argument int    in optional lmax_pot
-  @fortran argument int    in optional num_bands
-  @fortran argument int    in optional num_mag_dims
-  @fortran argument double in optional pw_cutoff
-  @fortran argument double in optional gk_cutoff
-  @fortran end
-*/ 
+/* @fortran begin function void sirius_set_parameters  Set parameters of the simulation.
+   @fortran argument in required void* handler       Simulation context handler
+   @fortran argument in optional int lmax_apw        Maximum orbital quantum number for APW functions.
+   @fortran argument in optional int lmax_rho        Maximum orbital quantum number for density. 
+   @fortran argument in optional int lmax_pot        Maximum orbital quantum number for potential.
+   @fortran argument in optional int num_bands       Number of bands.
+   @fortran argument in optional int num_mag_dims    Number of magnetic dimensions. 
+   @fortran argument in optional double pw_cutoff    Cutoff for G-vectors.
+   @fortran argument in optional double gk_cutoff    Cutoff for G+k-vectors.
+   @fortran end */ 
 void sirius_set_parameters(void*  const* handler__,
                            int    const* lmax_apw__,
                            int    const* lmax_rho__,
@@ -3369,12 +3347,6 @@
     }
 }
 
-//void sirius_calculate_forces(ftn_int* kset_id__)
-//{
-//    auto& kset = *kset_list[*kset_id__];
-//    forces = std::unique_ptr<sirius::Force>(new sirius::Force(*sim_ctx, *density, *potential, *hamiltonian, kset));
-//}
-
 void sirius_get_forces(ftn_char label__, ftn_double* forces__)
 {
     std::string label(label__);
@@ -3430,20 +3402,6 @@
         TERMINATE(s);
     }
 }
-
-<<<<<<< HEAD
-//void sirius_calculate_stress_tensor(ftn_int* kset_id__)
-//{
-//    auto& kset = *kset_list[*kset_id__];
-//    stress_tensor = std::unique_ptr<sirius::Stress>(new sirius::Stress(*sim_ctx, kset, *density, *potential));
-//}
-=======
-void sirius_calculate_stress_tensor(ftn_int* kset_id__)
-{
-    auto& kset = *kset_list[*kset_id__];
-    stress_tensor = std::unique_ptr<sirius::Stress>(new sirius::Stress(*sim_ctx, kset, *hamiltonian, *density, *potential));
-}
->>>>>>> ab058a4d
 
 void sirius_get_stress_tensor(ftn_char label__, ftn_double* stress_tensor__)
 {
