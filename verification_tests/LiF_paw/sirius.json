{
  "control" : {
      "cyclic_block_size" : 16,
      "processing_unit" : "cpu",
      "std_evp_solver_type" : "lapack",
      "gen_evp_solver_type" : "lapack"
  },

  "parameters" : {
      "electronic_structure_method" : "paw_pseudopotential",

      "!num_fv_states" : 40,

      "xc_functionals" : ["XC_LDA_X", "XC_LDA_C_PZ"],

      "smearing_width" : 0.025,

      "use_symmetry" : 1,

      "num_mag_dims" : 0,

      "gk_cutoff" : 6.0,
      "pw_cutoff" : 20.00,

      "energy_tol" : 1e-8,
      "potential_tol" : 1e-8,

      "num_dft_iter" : 100,
      
      "ngridk" : [4,4,4],

      "reduce_gvec": 1
  },

    "iterative_solver" : {
<<<<<<< HEAD
        "energy_tolerance" : 1e-12,
        "residual_tolerance" : 1e-10,
=======
        "energy_tolerance" : 1e-2,
        "residual_tolerance" : 1e-6,
>>>>>>> 493407f9
        "num_steps" : 20,
        "subspace_size" : 4,
        "type" : "davidson",
        "converge_by_energy" : 1
    },


    "unit_cell" : {

            "lattice_vectors" : [ [0, 3.80402, 3.80402],
                                  [3.80402, 0, 3.80402],
                                  [3.80402, 3.80402, 0]
                                ],

            "atom_types" : ["Li", "F"],

            "atom_files" : {
                "Li" : "Li.pz-s-kjpaw_psl.0.2.1.UPF.json",
                "F"  : "F.pz-n-kjpaw_psl.0.1.UPF.json"
            },

            "atoms" : {
                "F" : [
                    [0.5, 0.5, 0.5]
                ],
                "Li" : [
                    [0, 0, 0]
                ]
            }
        },

    "mixer" : {
        "beta" : 0.7,
        "type" : "broyden1",
        "max_history" : 8
    }

}<|MERGE_RESOLUTION|>--- conflicted
+++ resolved
@@ -26,20 +26,15 @@
       "potential_tol" : 1e-8,
 
       "num_dft_iter" : 100,
-      
+
       "ngridk" : [4,4,4],
 
-      "reduce_gvec": 1
+      "reduce_gvec": 0
   },
 
     "iterative_solver" : {
-<<<<<<< HEAD
-        "energy_tolerance" : 1e-12,
-        "residual_tolerance" : 1e-10,
-=======
         "energy_tolerance" : 1e-2,
         "residual_tolerance" : 1e-6,
->>>>>>> 493407f9
         "num_steps" : 20,
         "subspace_size" : 4,
         "type" : "davidson",
